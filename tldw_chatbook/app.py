# tldw_cli - Textual CLI for LLMs
# Description: This file contains the main application logic for the tldw_cli, a Textual-based CLI for interacting with various LLM APIs.
#
# Imports
import logging
import logging.handlers
import sys
from pathlib import Path
import traceback
from typing import Union, Optional, Any, Dict, List, Callable
#
# 3rd-Party Libraries
# --- Textual Imports ---
from loguru import logger as loguru_logger, logger  # Keep if app.py uses it directly, or pass app.loguru_logger
from textual import on
# --- Textual Imports ---
from textual.app import App, ComposeResult
from textual.logging import TextualHandler
from textual.widgets import (
    Static, Button, Input, Header, Footer, RichLog, TextArea, Select, ListView, Checkbox, Collapsible, ListItem, Label
)
from textual.containers import Horizontal, Container, HorizontalScroll, VerticalScroll
from textual.reactive import reactive
from textual.worker import Worker
from textual.binding import Binding
from textual.dom import DOMNode  # For type hinting if needed
from textual.timer import Timer
from textual.css.query import QueryError  # For specific error handling
#
# --- Local API library Imports ---
from .UI.MediaWindow import MediaWindow, slugify as media_slugify
from tldw_chatbook.Constants import ALL_TABS, TAB_CCP, TAB_CHAT, TAB_LOGS, TAB_NOTES, TAB_STATS, TAB_TOOLS_SETTINGS, \
    TAB_INGEST, TAB_LLM, TAB_MEDIA, TAB_SEARCH
from tldw_chatbook.DB.Client_Media_DB_v2 import MediaDatabase
from tldw_chatbook.config import chachanotes_db as global_chachanotes_db_instance, get_media_db_path, CLI_APP_CLIENT_ID
from tldw_chatbook.Logging_Config import RichLogHandler
from tldw_chatbook.Prompt_Management import Prompts_Interop as prompts_interop
from tldw_chatbook.Utils.Emoji_Handling import get_char, EMOJI_TITLE_BRAIN, FALLBACK_TITLE_BRAIN, EMOJI_TITLE_NOTE, \
    FALLBACK_TITLE_NOTE, EMOJI_TITLE_SEARCH, FALLBACK_TITLE_SEARCH, supports_emoji
from tldw_chatbook.Utils.Utils import safe_float, safe_int
from .config import (
    CONFIG_TOML_CONTENT,
    DEFAULT_CONFIG_PATH,
    load_settings,
    get_cli_setting,
    get_cli_log_file_path,
    get_cli_providers_and_models,
    API_MODELS_BY_PROVIDER,
    LOCAL_PROVIDERS, get_chachanotes_db_path, settings
)
from .Event_Handlers import (
    app_lifecycle as app_lifecycle_handlers,
    tab_events as tab_handlers,
    chat_events as chat_handlers,
    conv_char_events as ccp_handlers,
    media_events as media_handlers,
    notes_events as notes_handlers,
    worker_events as worker_handlers, worker_events, ingest_events,
)
from .Notes.Notes_Library import NotesInteropService
from .DB.ChaChaNotes_DB import CharactersRAGDBError, ConflictError
from .Widgets.chat_message import ChatMessage
from .Widgets.notes_sidebar_left import NotesSidebarLeft
from .Widgets.notes_sidebar_right import NotesSidebarRight
from .Widgets.titlebar import TitleBar
from .LLM_Calls.LLM_API_Calls import (
        chat_with_openai, chat_with_anthropic, chat_with_cohere,
        chat_with_groq, chat_with_openrouter, chat_with_huggingface,
        chat_with_deepseek, chat_with_mistral, chat_with_google,
)
from .LLM_Calls.LLM_API_Calls_Local import (
    # Add local API functions if they are in the same file
    chat_with_llama, chat_with_kobold, chat_with_oobabooga,
    chat_with_vllm, chat_with_tabbyapi, chat_with_aphrodite,
    chat_with_ollama, chat_with_custom_openai, chat_with_custom_openai_2, chat_with_local_llm
)
from tldw_chatbook.config import get_chachanotes_db_path, settings, chachanotes_db as global_db_instance
# Import new UI window classes
from .UI.Chat_Window import ChatWindow
from .UI.Conv_Char_Window import CCPWindow
from .UI.Notes_Window import NotesWindow
from .UI.Logs_Window import LogsWindow
from .UI.Stats_Window import StatsWindow
from .UI.Ingest_Window import IngestWindow
from .UI.Tools_Settings_Window import ToolsSettingsWindow
from .UI.LLM_Management_Window import LLMManagementWindow
from .UI.Tab_Bar import TabBar
from .UI.MediaWindow import MediaWindow
from .UI.SearchWindow import SearchWindow
from .UI.SearchWindow import ( # Import new constants from SearchWindow.py
    SEARCH_VIEW_RAG_QA, SEARCH_VIEW_RAG_CHAT, SEARCH_VIEW_EMBEDDINGS_CREATION,
    SEARCH_VIEW_RAG_MANAGEMENT, SEARCH_VIEW_EMBEDDINGS_MANAGEMENT,
    SEARCH_NAV_RAG_QA, SEARCH_NAV_RAG_CHAT, SEARCH_NAV_EMBEDDINGS_CREATION,
    SEARCH_NAV_RAG_MANAGEMENT, SEARCH_NAV_EMBEDDINGS_MANAGEMENT
)
API_IMPORTS_SUCCESSFUL = True
#
#######################################################################################################################
#
# Statics

if API_IMPORTS_SUCCESSFUL:
    API_FUNCTION_MAP = {
        "OpenAI": chat_with_openai,
        "Anthropic": chat_with_anthropic,
        "Cohere": chat_with_cohere,
        "HuggingFace": chat_with_huggingface,
        "DeepSeek": chat_with_deepseek,
        "Google": chat_with_google, # Key from config
        "Groq": chat_with_groq,
        "koboldcpp": chat_with_kobold,  # Key from config
        "llama_cpp": chat_with_llama,  # Key from config
        "MistralAI": chat_with_mistral,  # Key from config
        "Oobabooga": chat_with_oobabooga,  # Key from config
        "OpenRouter": chat_with_openrouter,
        "vllm": chat_with_vllm,  # Key from config
        "TabbyAPI": chat_with_tabbyapi,  # Key from config
        "Aphrodite": chat_with_aphrodite,  # Key from config
        "Ollama": chat_with_ollama,  # Key from config
        "Custom": chat_with_custom_openai,  # Key from config
        "Custom_2": chat_with_custom_openai_2,  # Key from config
        "local-llm": chat_with_local_llm
    }
    logging.info(f"API_FUNCTION_MAP populated with {len(API_FUNCTION_MAP)} entries.")
else:
    API_FUNCTION_MAP = {}
    logging.error("API_FUNCTION_MAP is empty due to import failures.")

ALL_API_MODELS = {**API_MODELS_BY_PROVIDER, **LOCAL_PROVIDERS} # If needed for sidebar defaults
AVAILABLE_PROVIDERS = list(ALL_API_MODELS.keys()) # If needed
#
#
#####################################################################################################################
#
# Functions:

# --- Global variable for config ---
APP_CONFIG = load_settings()

# Configure root logger based on config BEFORE app starts fully
_initial_log_level_str = APP_CONFIG.get("general", {}).get("log_level", "INFO").upper()
_initial_log_level = getattr(logging, _initial_log_level_str, logging.INFO)
# Define a basic initial format
_initial_log_format = "%(asctime)s [%(levelname)s] %(name)s:%(lineno)d - %(message)s"
# Remove existing handlers before basicConfig to avoid duplicates if script is re-run
logging.basicConfig(level=_initial_log_level, format=_initial_log_format,
                    force=True)  # force=True might help override defaults
logging.info("Initial basic logging configured.")


# --- Main App ---
class TldwCli(App[None]):  # Specify return type for run() if needed, None is common
    """A Textual app for interacting with LLMs."""
    #TITLE = "🧠📝🔍  tldw CLI"
    TITLE = f"{get_char(EMOJI_TITLE_BRAIN, FALLBACK_TITLE_BRAIN)}{get_char(EMOJI_TITLE_NOTE, FALLBACK_TITLE_NOTE)}{get_char(EMOJI_TITLE_SEARCH, FALLBACK_TITLE_SEARCH)}  tldw CLI"
    # Use forward slashes for paths, works cross-platform
    CSS_PATH = str(Path(__file__).parent / "css/tldw_cli.tcss")
    BINDINGS = [Binding("ctrl+q", "quit", "Quit App", show=True)]

    ALL_INGEST_VIEW_IDS = [
        "ingest-view-prompts", "ingest-view-characters",
        "ingest-view-media", "ingest-view-notes", "ingest-view-tldw-api"
    ]
    ALL_MAIN_WINDOW_IDS = [ # Assuming these are your main content window IDs
        "chat-window", "conversations_characters_prompts-window",
        "ingest-window", "tools_settings-window", "llm_management-window",
        "media-window", "search-window", "logs-window"
    ]

    # Define reactive at class level with a placeholder default and type hint
    current_tab: reactive[str] = reactive("")
    ccp_active_view: reactive[str] = reactive("conversation_details_view")

    # Add state to hold the currently streaming AI message widget
    current_ai_message_widget: Optional[ChatMessage] = None

    # --- REACTIVES FOR PROVIDER SELECTS ---
    # Initialize with a dummy value or fetch default from config here
    # Ensure the initial value matches what's set in compose/settings_sidebar
    # Fetching default provider from config:
    _default_chat_provider = APP_CONFIG.get("chat_defaults", {}).get("provider", "Ollama")
    _default_ccp_provider = APP_CONFIG.get("character_defaults", {}).get("provider", "Anthropic") # Changed from character_defaults

    chat_api_provider_value: reactive[Optional[str]] = reactive(_default_chat_provider)
    # Renamed character_api_provider_value to ccp_api_provider_value for clarity with TAB_CCP
    ccp_api_provider_value: reactive[Optional[str]] = reactive(_default_ccp_provider)

    # DB Size checker
    _db_size_status_widget: Optional[Static] = None
    _db_size_update_timer: Optional[Timer] = None

    # Reactives for sidebar
    chat_sidebar_collapsed: reactive[bool] = reactive(False)
    chat_right_sidebar_collapsed: reactive[bool] = reactive(False)  # For character sidebar
    notes_sidebar_left_collapsed: reactive[bool] = reactive(False)
    notes_sidebar_right_collapsed: reactive[bool] = reactive(False)
    conv_char_sidebar_left_collapsed: reactive[bool] = reactive(False)
    conv_char_sidebar_right_collapsed: reactive[bool] = reactive(False)

    # Reactive variables for selected note details
    current_selected_note_id: reactive[Optional[str]] = reactive(None)
    current_selected_note_version: reactive[Optional[int]] = reactive(None)
    current_selected_note_title: reactive[Optional[str]] = reactive(None)
    current_selected_note_content: reactive[Optional[str]] = reactive("")

    # --- Reactives for chat sidebar prompt display ---
    chat_sidebar_selected_prompt_id: reactive[Optional[int]] = reactive(None)
    chat_sidebar_selected_prompt_system: reactive[Optional[str]] = reactive(None)
    chat_sidebar_selected_prompt_user: reactive[Optional[str]] = reactive(None)

    # Chats
    current_chat_is_ephemeral: reactive[bool] = reactive(True)  # Start new chats as ephemeral
    # Reactive variable for current chat conversation ID
    current_chat_conversation_id: reactive[Optional[str]] = reactive(None)
    # Reactive variable for current conversation loaded in the Conversations, Characters & Prompts tab
    current_conv_char_tab_conversation_id: reactive[Optional[str]] = reactive(None)
    current_chat_active_character_data: reactive[Optional[Dict[str, Any]]] = reactive(None)

    # For Chat Sidebar Prompts section
    chat_sidebar_loaded_prompt_id: reactive[Optional[Union[int, str]]] = reactive(None)
    chat_sidebar_loaded_prompt_title_text: reactive[str] = reactive("")
    chat_sidebar_loaded_prompt_system_text: reactive[str] = reactive("")
    chat_sidebar_loaded_prompt_user_text: reactive[str] = reactive("")
    chat_sidebar_loaded_prompt_keywords_text: reactive[str] = reactive("")
    chat_sidebar_prompt_display_visible: reactive[bool] = reactive(False, layout=True)

    # Prompts
    current_prompt_id: reactive[Optional[int]] = reactive(None)
    current_prompt_uuid: reactive[Optional[str]] = reactive(None)
    current_prompt_name: reactive[Optional[str]] = reactive(None)
    current_prompt_author: reactive[Optional[str]] = reactive(None)
    current_prompt_details: reactive[Optional[str]] = reactive(None)
    current_prompt_system: reactive[Optional[str]] = reactive(None)
    current_prompt_user: reactive[Optional[str]] = reactive(None)
    current_prompt_keywords_str: reactive[Optional[str]] = reactive("") # Store as comma-sep string for UI
    current_prompt_version: reactive[Optional[int]] = reactive(None) # If DB provides it and you need it
    # is_new_prompt can be inferred from current_prompt_id being None

    # Media Tab
    media_active_view: reactive[Optional[str]] = reactive(None)
    _media_types_for_ui: List[str] = []
    _initial_media_view_slug: Optional[str] = reactive(media_slugify("All Media"))  # Default to "All Media" slug

    current_media_type_filter_slug: reactive[Optional[str]] = reactive(media_slugify("All Media"))  # Slug for filtering
    current_media_type_filter_display_name: reactive[Optional[str]] = reactive("All Media")  # Display name

    # current_media_search_term: reactive[str] = reactive("") # Handled by inputs directly
    current_loaded_media_item: reactive[Optional[Dict[str, Any]]] = reactive(None)
    _media_search_timers: Dict[str, Timer] = {}  # For debouncing per media type

    # Add media_types_for_ui to store fetched types
    media_types_for_ui: List[str] = []
    _initial_media_view: Optional[str] = "media-view-video-audio"  # Default to the first sub-tab
    media_db: Optional[MediaDatabase] = None

    # Search Tab's active sub-view reactives
    search_active_sub_tab: reactive[Optional[str]] = reactive(None)
    _initial_search_sub_tab_view: Optional[str] = SEARCH_VIEW_RAG_QA

    # Ingest Tab
    ingest_active_view: reactive[Optional[str]] = reactive(None)
    _initial_ingest_view: Optional[str] = "ingest-view-prompts"
    selected_prompt_files_for_import: List[Path] = []
    parsed_prompts_for_preview: List[Dict[str, Any]] = []
    last_prompt_import_dir: Optional[Path] = None
    selected_note_files_for_import: List[Path] = []
    parsed_notes_for_preview: List[Dict[str, Any]] = []
    last_note_import_dir: Optional[Path] = None
    # Add attributes to hold the handlers (optional, but can be useful)
    prompt_import_success_handler: Optional[Callable] = None
    prompt_import_failure_handler: Optional[Callable] = None
    character_import_success_handler: Optional[Callable] = None
    character_import_failure_handler: Optional[Callable] = None
    note_import_success_handler: Optional[Callable] = None
    note_import_failure_handler: Optional[Callable] = None

    # Tools Tab
    tools_settings_active_view: reactive[Optional[str]] = reactive(None)  # Or a default view ID
    _initial_tools_settings_view: Optional[str] = "view_general_settings"

    _prompt_search_timer: Optional[Timer] = None

    # LLM Inference Tab
    llm_active_view: reactive[Optional[str]] = reactive(None)
    _initial_llm_view: Optional[str] = "llm-view-llama-cpp"

    # De-Bouncers
    _chat_sidebar_prompt_search_timer: Optional[Timer] = None
    _conv_char_search_timer: Optional[Timer] = None
    _conversation_search_timer: Optional[Timer] = None
    _notes_search_timer: Optional[Timer] = None
<<<<<<< HEAD
    _chat_sidebar_prompt_search_timer: Optional[Timer] = None
    _chat_sidebar_prompt_keyword_filter_timer: Optional[Timer] = None

=======
    _chat_sidebar_prompt_search_timer: Optional[Timer] = None # New timer
>>>>>>> ae5c1c67

    # Make API_IMPORTS_SUCCESSFUL accessible if needed by old methods or directly
    API_IMPORTS_SUCCESSFUL = API_IMPORTS_SUCCESSFUL

    # User ID for notes, will be initialized in __init__
    current_user_id: str = "default_user" # Will be overridden by self.notes_user_id

    # For Chat Tab's Notes section
    current_chat_note_id: Optional[str] = None
    current_chat_note_version: Optional[int] = None

    def __init__(self):
        super().__init__()
        self.MediaDatabase = MediaDatabase
        self.app_config = load_settings()
        self.loguru_logger = loguru_logger # Make loguru_logger an instance variable for handlers
        self.prompts_client_id = "tldw_tui_client_v1" # Store client ID for prompts service

        self.parsed_prompts_for_preview = [] # <<< INITIALIZATION for prompts
        self.last_prompt_import_dir = None

        self.selected_character_files_for_import = []
        self.parsed_characters_for_preview = [] # <<< INITIALIZATION for characters
        self.last_character_import_dir = None
        # Initialize Ingest Tab related attributes
        self.selected_prompt_files_for_import = []
        self.parsed_prompts_for_preview = []
        self.last_prompt_import_dir = Path.home()  # Or Path(".")
        self.selected_notes_files_for_import = []
        self.parsed_notes_for_preview = [] # <<< INITIALIZATION for notes
        self.last_notes_import_dir = None

        # 1. Get the user name from the loaded settings
        # The fallback here should match what you expect if settings doesn't have it,
        # or what's defined as the ultimate default in config.py.
        user_name_for_notes = settings.get("USERS_NAME", "default_tui_user")
        self.notes_user_id = user_name_for_notes  # This ID will be passed to service methods

        # 2. Get the full path to the unified ChaChaNotes DB FILE
        chachanotes_db_file_path = get_chachanotes_db_path()  # This comes from config.py
        logger.info(f"Unified ChaChaNotes DB file path: {chachanotes_db_file_path}")

        # 3. Determine the PARENT DIRECTORY for NotesInteropService's 'base_db_directory'
        #    This is what NotesInteropService's __init__ expects for its mkdir check.
        actual_base_directory_for_service = chachanotes_db_file_path.parent
        unified_db_file_path = get_chachanotes_db_path()
        base_directory_for_notes_service = unified_db_file_path.parent
        logger.info(f"Notes for user '{self.notes_user_id}' will use the unified DB: {chachanotes_db_file_path}")
        logger.info(f"Base directory to be passed to NotesInteropService: {actual_base_directory_for_service}")

        try:
            # 4. Instantiate NotesInteropService, passing the PARENT directory
            #    AND the pre-initialized global DB instance.
            self.notes_service = NotesInteropService(
                base_db_directory=actual_base_directory_for_service,
                api_client_id="tldw_tui_client_v1",  # Consistent client ID
                global_db_to_use=global_db_instance  # Pass the actual DB object
            )
            # The logger inside NotesInteropService.__init__ will confirm its setup.
            logger.info(f"NotesInteropService successfully initialized for user '{self.notes_user_id}'.")

        except CharactersRAGDBError as e:
            logger.error(f"Failed to initialize NotesInteropService: {e}", exc_info=True)
            self.notes_service = None
        except Exception as e_notes_init:  # Catch any other unexpected error
            logger.error(f"Unexpected error during NotesInteropService initialization: {e_notes_init}", exc_info=True)
            self.notes_service = None

        # --- Providers & Models ---
        logging.debug("__INIT__: Attempting to get providers and models...")
        try:
            # Call the function from the config module
            self.providers_models = get_cli_providers_and_models()
            logging.info(
                f"__INIT__: Successfully retrieved providers_models. Count: {len(self.providers_models)}. Keys: {list(self.providers_models.keys())}")
        except Exception as e_providers:
            logging.error(f"__INIT__: Failed to get providers and models: {e_providers}", exc_info=True)
            self.providers_models = {}

        # --- Initial Tab ---
        initial_tab_from_config = get_cli_setting("general", "default_tab", TAB_CHAT)
        self._initial_tab_value = initial_tab_from_config if initial_tab_from_config in ALL_TABS else TAB_CHAT
        if self._initial_tab_value != initial_tab_from_config: # Log if fallback occurred
            logging.warning(f"Default tab '{initial_tab_from_config}' from config not valid. Falling back to '{self._initial_tab_value}'.")
        logging.info(f"App __init__: Determined initial tab value: {self._initial_tab_value}")
        # current_tab reactive will be set in on_mount after UI is composed

        self._rich_log_handler: Optional[RichLogHandler] = None # For the RichLog widget in Logs tab

        # --- PromptsInteropService Initialization ---
        self.prompts_service_initialized = False
        try:
            prompts_db_path_str = get_cli_setting("database", "prompts_db_path", str(Path.home() / ".local/share/tldw_cli/tldw_cli_prompts_v2.db"))
            prompts_db_path = Path(prompts_db_path_str).expanduser().resolve()
            prompts_db_path.parent.mkdir(parents=True, exist_ok=True)
            prompts_interop.initialize_interop(db_path=prompts_db_path, client_id=self.prompts_client_id)
            self.prompts_service_initialized = True
            logging.info(f"Prompts Interop Service initialized with DB: {prompts_db_path}")
        except Exception as e_prompts:
            self.prompts_service_initialized = False
            logging.error(f"Failed to initialize Prompts Interop Service: {e_prompts}", exc_info=True)

        self._prompt_search_timer = None  # Initialize here

        try:
            media_db_path = get_media_db_path()  # From your config.py
            self.media_db = MediaDatabase(db_path=media_db_path,
                                          client_id=CLI_APP_CLIENT_ID)  # Use constant for client_id
            self.loguru_logger.info(
                f"Media_DB_v2 initialized successfully for client '{CLI_APP_CLIENT_ID}' at {media_db_path}")
        except Exception as e:
            self.loguru_logger.error(f"Failed to initialize Media_DB_v2: {e}", exc_info=True)
            self.media_db = None

        # --- Setup Default view for CCP tab ---
        # Initialize self.ccp_active_view based on initial tab or default state if needed
        if self._initial_tab_value == TAB_CCP:
            self.ccp_active_view = "conversation_details_view"  # Default view for CCP tab
        # else: it will default to "conversation_details_view" anyway
        self._ui_ready = False  # Track if UI is fully composed

        # --- Assign DB instances for event handlers ---
        if self.prompts_service_initialized:
            # Assuming prompts_interop holds the db instance after initialization
            # This might need adjustment based on how PromptsDatabase is exposed by prompts_interop
            if hasattr(prompts_interop, 'db_instance') and prompts_interop.db_instance:
                self.prompts_db = prompts_interop.db_instance
                logging.info("Assigned prompts_interop.db_instance to self.prompts_db")
            elif hasattr(prompts_interop, 'db') and prompts_interop.db: # Alternative common name
                self.prompts_db = prompts_interop.db
                logging.info("Assigned prompts_interop.db to self.prompts_db")
            else:
                logging.error("prompts_interop initialized, but prompts_db instance (db_instance or db) not found/assigned in app.__init__.")
                self.prompts_db = None # Explicitly set to None
        else:
            self.prompts_db = None # Ensure it's None if service failed
            logging.warning("Prompts service not initialized, self.prompts_db set to None.")

        if self.notes_service and hasattr(self.notes_service, 'db') and self.notes_service.db:
            self.chachanotes_db = self.notes_service.db # ChaChaNotesDB is used by NotesInteropService
            logging.info("Assigned self.notes_service.db to self.chachanotes_db")
        elif global_db_instance: # Fallback to global if notes_service didn't set it up as expected on itself
            self.chachanotes_db = global_db_instance
            logging.info("Assigned global_db_instance to self.chachanotes_db as fallback.")
        else:
            logging.error("ChaChaNotesDB (CharactersRAGDB) instance not found/assigned in app.__init__.")
            self.chachanotes_db = None # Explicitly set to None


    def _setup_logging(self):
        """Sets up all logging handlers, including Loguru integration."""
        # FIXME - LOGGING MAY BRING BACK BLINKING
        temp_handler = logging.StreamHandler(sys.stdout)
        temp_handler.setLevel(logging.DEBUG)
        logging.getLogger().addHandler(temp_handler)
        # This first logging.info will go to the stderr handler from the initial basicConfig
        logging.info("--- _setup_logging START ---")
        logging.getLogger("requests").setLevel(logging.WARNING)
        logging.getLogger("urllib3").setLevel(logging.WARNING)
        logging.getLogger("httpx").setLevel(logging.WARNING)

        # --- BEGIN LOGURU MANAGEMENT (Your existing code is mostly fine here) ---
        try:
            loguru_logger.remove()  # Good: removes Loguru's default stderr sink
            logging.info("Loguru: All pre-existing sinks removed.")

            def sink_to_standard_logging(message):
                # ... (your existing sink_to_standard_logging function)
                record = message.record
                level_mapping = {
                    "TRACE": logging.DEBUG, "DEBUG": logging.DEBUG, "INFO": logging.INFO,
                    "SUCCESS": logging.INFO, "WARNING": logging.WARNING, "ERROR": logging.ERROR,
                    "CRITICAL": logging.CRITICAL,
                }
                std_level = level_mapping.get(record["level"].name, logging.INFO)
                std_logger = logging.getLogger(record["name"])
                if record["exception"]:
                    std_logger.log(std_level, record["message"], exc_info=record["exception"])
                else:
                    std_logger.log(std_level, record["message"])

            loguru_logger.add(
                sink_to_standard_logging,
                format="{time:YYYY-MM-DD HH:mm:ss.SSS} | {level: <8} | {name}:{function}:{line} - {message}",
                level="TRACE"
            )
            # This log message will also currently go to the initial basicConfig stderr handler
            logging.info("Loguru: Configured to forward its messages to standard Python logging system.")
        except Exception as e:
            # This log message will also currently go to the initial basicConfig stderr handler
            logging.error(f"Loguru: Error during Loguru reconfiguration: {e}", exc_info=True)
        # --- END LOGURU MANAGEMENT ---

        # --- CONFIGURE STANDARD PYTHON LOGGING ROOT LOGGER ---
        root_logger = logging.getLogger()

        # !!! IMPORTANT FIX: Remove all existing handlers from the root logger !!!
        # This will get rid of the StreamHandler (to stderr) added by the initial
        # global logging.basicConfig() call.
        initial_handlers_removed_count = 0
        for handler in root_logger.handlers[:]:  # Iterate over a copy
            root_logger.removeHandler(handler)
            if hasattr(handler, 'close') and callable(handler.close):
                try:
                    handler.close()
                except Exception:
                    pass  # Ignore errors during close of old handlers
            initial_handlers_removed_count += 1

        # Log this removal using Loguru, as standard logging has no handlers yet.
        # This message will go to Loguru's sink (which forwards to std logging,
        # but std logging has no handlers yet, so it might hit Python's "last resort" stderr).
        # Or, better, print to stderr just for this one-off setup message if needed, then rely on proper handlers.
        if initial_handlers_removed_count > 0:
            # Using print here because logging state is actively being changed.
            # This should be one of the last messages to hit raw stderr if setup is correct.
            print(
                f"INFO: _setup_logging: Removed {initial_handlers_removed_count} pre-existing handler(s) from root logger.",
                file=sys.stderr)

        # Now that root_logger is clean, set its overall level.
        # This level acts as a filter before messages reach any of its handlers.
        initial_log_level_str = self.app_config.get("general", {}).get("log_level", "INFO").upper()
        initial_log_level = getattr(logging, initial_log_level_str, logging.INFO)
        root_logger.setLevel(initial_log_level)
        # (A temporary print to confirm, as logging to root_logger now might go to "last resort" until a handler is added)
        print(f"INFO: _setup_logging: Root logger level set to {logging.getLevelName(root_logger.level)}",
              file=sys.stderr)

        # --- Add TextualHandler (to standard logging) ---
        # (Your existing TextualHandler setup code is fine)
        # Ensure it's added AFTER clearing old handlers and setting root level.
        # ...
        has_textual_handler = any(isinstance(h, TextualHandler) for h in root_logger.handlers)
        if not has_textual_handler:
            textual_console_handler = TextualHandler()
            textual_console_handler.setLevel(initial_log_level)  # Respects app_config
            console_formatter = logging.Formatter(
                "%(asctime)s [%(levelname)-8s] %(name)s:%(lineno)d - %(message)s",
                datefmt="%Y-%m-%d %H:%M:%S"
            )
            textual_console_handler.setFormatter(console_formatter)
            root_logger.addHandler(textual_console_handler)
            # Now, logging.info should go to Textual's dev console (and other handlers added below)
            logging.info(
                f"Standard Logging: Added TextualHandler (Level: {logging.getLevelName(textual_console_handler.level)}).")
        else:
            logging.info("Standard Logging: TextualHandler already exists.")

        # Test Loguru message again. It should now go to TextualHandler (and others).
        loguru_logger.info(
            "Loguru Test: This message from Loguru should now appear in Textual dev console (and other configured handlers).")

        # --- Setup RichLog Handler (to standard logging) ---
        # (Your existing RichLogHandler setup code is fine, ensure it's added AFTER clearing)
        # ...
        try:
            log_display_widget = self.query_one("#app-log-display", RichLog)
            # Check if it's already added by a previous call (should not happen if _setup_logging is called once)
            if not any(isinstance(h, RichLogHandler) and h.rich_log_widget is log_display_widget for h in
                       root_logger.handlers):
                if not self._rich_log_handler:  # Create if it doesn't exist
                    self._rich_log_handler = RichLogHandler(log_display_widget)
                # Configure and add
                rich_log_handler_level_str = self.app_config.get("logging", {}).get("rich_log_level", "DEBUG").upper()
                rich_log_handler_level = getattr(logging, rich_log_handler_level_str, logging.DEBUG)
                self._rich_log_handler.setLevel(rich_log_handler_level)
                root_logger.addHandler(self._rich_log_handler)
                logging.info(
                    f"Standard Logging: Added RichLogHandler (Level: {logging.getLevelName(self._rich_log_handler.level)}).")
            else:
                logging.info("Standard Logging: RichLogHandler already exists and is added.")
        except QueryError:
            logging.error("!!! ERROR: Failed to find #app-log-display widget for RichLogHandler setup.")
            self._rich_log_handler = None
        except Exception as e:
            logging.error(f"!!! ERROR setting up RichLogHandler: {e}", exc_info=True)
            self._rich_log_handler = None

        # --- Setup File Logging (to standard logging) ---
        # (Your existing FileHandler setup code is fine, ensure it's added AFTER clearing)
        # ... (your existing code to add file_handler to root_logger) ...
        try:
            log_file_path = get_cli_log_file_path()
            log_dir = log_file_path.parent
            log_dir.mkdir(parents=True, exist_ok=True)

            has_file_handler = any(
                isinstance(h, logging.handlers.RotatingFileHandler) and h.baseFilename == str(log_file_path) for h in
                root_logger.handlers)

            if not has_file_handler:
                max_bytes_default = 10485760
                backup_count_default = 5
                file_log_level_default_str = "INFO"
                max_bytes = int(get_cli_setting("logging", "log_max_bytes", max_bytes_default))
                backup_count = int(get_cli_setting("logging", "log_backup_count", backup_count_default))
                file_log_level_str = get_cli_setting("logging", "file_log_level", file_log_level_default_str).upper()
                file_log_level = getattr(logging, file_log_level_str, logging.INFO)

                file_handler = logging.handlers.RotatingFileHandler(
                    log_file_path, maxBytes=max_bytes, backupCount=backup_count, encoding='utf-8'
                )
                file_handler.setLevel(file_log_level)
                file_formatter = logging.Formatter(
                    "%(asctime)s [%(levelname)-8s] %(name)s:%(lineno)d - %(message)s",
                    datefmt="%Y-%m-%d %H:%M:%S"
                )
                file_handler.setFormatter(file_formatter)
                root_logger.addHandler(file_handler)
                logging.info(
                    f"Standard Logging: Added RotatingFileHandler (File: '{log_file_path}', Level: {logging.getLevelName(file_log_level)}).")
            else:
                logging.info("Standard Logging: RotatingFileHandler already exists for this file path.")
        except Exception as e:
            logging.warning(f"!!! ERROR setting up file logging: {e}", exc_info=True)

        # Re-evaluate lowest level for standard logging root logger
        # (Your existing logic for this is fine)
        all_std_handlers = root_logger.handlers
        if all_std_handlers:
            handler_levels = [h.level for h in all_std_handlers if h.level > 0]
            if handler_levels:
                lowest_effective_level = min(handler_levels)
                current_root_level = root_logger.level
                # Only adjust root logger level if it's currently *less* verbose (higher numeric value)
                # than the most verbose handler.
                if current_root_level > lowest_effective_level:
                    logging.info(
                        f"Standard Logging: Adjusting root logger level from {logging.getLevelName(current_root_level)} to {logging.getLevelName(lowest_effective_level)} to match most verbose handler.")
                    root_logger.setLevel(lowest_effective_level)
            logging.info(f"Standard Logging: Final Root logger level is: {logging.getLevelName(root_logger.level)}")
        else:
            logging.warning("Standard Logging: No handlers found on root logger after setup!")

        logging.info("Logging setup complete.")
        logging.info("--- _setup_logging END ---")

    def compose(self) -> ComposeResult:
        logging.debug("App composing UI...")
        yield Header()
        yield TitleBar()

        # Use new TabBar widget
        yield TabBar(tab_ids=ALL_TABS, initial_active_tab=self._initial_tab_value)

        # FIXME - OLD
        #yield from self.compose_tabs()

        yield from self.compose_content_area() # Call refactored content area composer

        with Footer():
            yield Static(id="db-size-indicator", markup=False) # markup=False to display text literally
        logging.debug("App compose finished.")

    def compose_tabs(self) -> ComposeResult:
        # The outer container still docks and defines the overall tab bar height
        with Horizontal(id="tabs-outer-container"):  # This container takes the 'dock: top' and 'height: 3'
            # The HorizontalScroll allows the buttons inside to scroll if they overflow
            with HorizontalScroll(id="tabs"):  # This is where the buttons will go
                for tab_id_loop in ALL_TABS:
                    label_text = "CCP" if tab_id_loop == TAB_CCP else \
                        "Tools & Settings" if tab_id_loop == TAB_TOOLS_SETTINGS else \
                        "Ingest Content" if tab_id_loop == TAB_INGEST else \
                        "LLM Management" if tab_id_loop == TAB_LLM else \
                        tab_id_loop.replace('_', ' ').capitalize()
                    yield Button(
                        label_text,
                        id=f"tab-{tab_id_loop}",
                        classes="-active" if tab_id_loop == self._initial_tab_value else ""
                    )

    ############################################################
    #
    # Code that builds the content area of the app aka the main UI. - ORDERING OF BUTTONS
    #
    ###########################################################
    def compose_content_area(self) -> ComposeResult:
        self.loguru_logger.info(f"--- ENTERING COMPOSE CONTENT AREA (Direct Yield Pattern with explicit Media/Search) ---")
        self.loguru_logger.info(f"Initial _initial_tab_value: {self._initial_tab_value}")
        self.loguru_logger.info(f"Constants.ALL_TABS content: {ALL_TABS}")

        # This parent container is crucial
        with Container(id="content"):
<<<<<<< HEAD
            #######################################
            # --- Chat Window ---
            ######################################
            # Assign specific reactive variables to the Select widgets
            chat_window = Container(id=f"{TAB_CHAT}-window", classes="window")
            if self._initial_tab_value != TAB_CHAT:
                chat_window.styles.display = "none"
            with Container(id=f"{TAB_CHAT}-window", classes="window"):
                # Pass self.current_chat_is_ephemeral to create_character_sidebar if it needs to adjust UI
                yield from create_settings_sidebar(TAB_CHAT, self.app_config) # This is fine

                with Container(id="chat-main-content"):
                    yield VerticalScroll(id="chat-log")
                    with Horizontal(id="chat-input-area"):
                        #yield Button("☰", id="toggle-chat-sidebar", classes="sidebar-toggle")
                        yield Button(get_char(EMOJI_SIDEBAR_TOGGLE, FALLBACK_SIDEBAR_TOGGLE), id="toggle-chat-sidebar",
                                     classes="sidebar-toggle")
                        yield TextArea(id="chat-input", classes="chat-input") # Ensure prompt is used if needed
                        #yield Button("Send ▶", id="send-chat", classes="send-button")
                        yield Button(get_char(EMOJI_SEND, FALLBACK_SEND), id="send-chat", classes="send-button")
                        #yield Button("👤", id="toggle-character-sidebar", classes="sidebar-toggle")
                        yield Button(get_char(EMOJI_CHARACTER_ICON, FALLBACK_CHARACTER_ICON), id="toggle-character-sidebar",
                                     classes="sidebar-toggle")

                # Right sidebar (new character specific settings) for chat window
                # The create_character_sidebar function will define a widget with id="character-sidebar"
                # Pass a string prefix, for example, "chat" or "character_chat"
                yield from create_character_sidebar("chat", initial_ephemeral_state=self.current_chat_is_ephemeral)
            ######################################
            # --- Conversations, Characters & Prompts Window ---
            ######################################
            with Container(id=f"{TAB_CCP}-window", classes="window"):
                # Left Pane (remains the same)
                with VerticalScroll(id="conv-char-left-pane", classes="cc-left-pane"):
                    yield Static("CCP Menu", classes="sidebar-title cc-section-title-text")
                    with Collapsible(title="Characters", id="conv-char-characters-collapsible"):
                        yield Button("Import Character Card", id="ccp-import-character-button",
                                     classes="sidebar-button")
                        yield Select([], prompt="Select Character...", allow_blank=True,id="conv-char-character-select")
                    with Collapsible(title="Conversations", id="conv-char-conversations-collapsible"):
                        yield Button("Import Conversation", id="ccp-import-conversation-button",
                                     classes="sidebar-button")
                        yield Input(id="conv-char-search-input", placeholder="Search conversations...", classes="sidebar-input")
                        yield Button("Search", id="conv-char-conversation-search-button", classes="sidebar-button")
                        yield ListView(id="conv-char-search-results-list")
                        yield Button("Load Selected", id="conv-char-load-button", classes="sidebar-button")
                    with Collapsible(title="Prompts", id="ccp-prompts-collapsible"):
                        yield Button("Import Prompt", id="ccp-import-prompt-button", classes="sidebar-button")
                        yield Button("Create New Prompt", id="ccp-prompt-create-new-button", classes="sidebar-button")
                        yield Input(id="ccp-prompt-search-input", placeholder="Search prompts...", classes="sidebar-input")
                        yield ListView(id="ccp-prompts-listview", classes="sidebar-listview")
                        yield Button("Load Selected Prompt", id="ccp-prompt-load-selected-button", classes="sidebar-button")
                yield Button("☰", id="toggle-conv-char-left-sidebar", classes="cc-sidebar-toggle-button")

                # Center Pane
                with VerticalScroll(id="conv-char-center-pane", classes="cc-center-pane"):
                    # Container for conversation messages - visible by default CSS
                    with Container(id="ccp-conversation-messages-view", classes="ccp-view-area"):  # <<< ADD THIS BACK
                        yield Static("Conversation History", classes="pane-title",
                                     id="ccp-center-pane-title-conv")  # Keep your Static or original
                        # Messages will be mounted dynamically here

                    # Container for prompt editing UI (initially hidden)
                    prompt_editor_container = Container(id="ccp-prompt-editor-view",
                                                        classes="ccp-view-area")  # <<< ADD THIS BACK
                    prompt_editor_container.styles.display = "none"  # Hide it initially

                    with prompt_editor_container:  # Now compose its children (using original IDs)
                        yield Static("Prompt Editor", classes="pane-title",
                                     id="ccp-center-pane-title-prompt")  # Or your preferred title
                        yield Label("Prompt Name:", classes="sidebar-label")
                        yield Input(id="ccp-editor-prompt-name-input", placeholder="Unique prompt name...",
                                    classes="sidebar-input")  # <<< USE "ccp-editor-" PREFIX
                        yield Label("Author:", classes="sidebar-label")
                        yield Input(id="ccp-editor-prompt-author-input", placeholder="Author name...",
                                    classes="sidebar-input")  # <<< USE "ccp-editor-" PREFIX
                        yield Label("Details/Description:", classes="sidebar-label")
                        yield TextArea("", id="ccp-editor-prompt-description-textarea",
                                       classes="sidebar-textarea ccp-prompt-textarea")  # <<< USE "ccp-editor-" PREFIX
                        yield Label("System Prompt:", classes="sidebar-label")
                        yield TextArea("", id="ccp-editor-prompt-system-textarea",
                                       classes="sidebar-textarea ccp-prompt-textarea")  # <<< USE "ccp-editor-" PREFIX
                        yield Label("User Prompt (Template):", classes="sidebar-label")
                        yield TextArea("", id="ccp-editor-prompt-user-textarea",
                                       classes="sidebar-textarea ccp-prompt-textarea")  # <<< USE "ccp-editor-" PREFIX
                        yield Label("Keywords (comma-separated):", classes="sidebar-label")
                        yield TextArea("", id="ccp-editor-prompt-keywords-textarea",
                                       classes="sidebar-textarea ccp-prompt-textarea")  # <<< USE "ccp-editor-" PREFIX
                        with Horizontal(classes="ccp-prompt-action-buttons"):
                            yield Button("Save Prompt", id="ccp-editor-prompt-save-button", variant="success",
                                         classes="sidebar-button")  # <<< USE "ccp-editor-" PREFIX
                            yield Button("Clone Prompt", id="ccp-editor-prompt-clone-button",
                                         classes="sidebar-button")  # <<< USE "ccp-editor-" PREFIX
                            yield Button("Delete Prompt", id="ccp-editor-prompt-delete-button", variant="error",
                                         classes="sidebar-button")  # <<< USE "ccp-editor-" PREFIX

                # Button to toggle the right sidebar for CCP tab
                yield Button(get_char(EMOJI_SIDEBAR_TOGGLE, FALLBACK_SIDEBAR_TOGGLE),
                             id="toggle-conv-char-right-sidebar", classes="cc-sidebar-toggle-button")
                # --- Right Pane (Details & Settings) ---
                with VerticalScroll(id="conv-char-right-pane", classes="cc-right-pane"):
                    yield from create_settings_sidebar(TAB_CCP, self.app_config)
                    with Collapsible(title="Conversation Details", id="ccp-conversation-details-collapsible", collapsed=True):
                        yield Static("Title:", classes="sidebar-label")
                        yield Input(id="conv-char-title-input", placeholder="Conversation title...", classes="sidebar-input")
                        yield Static("Keywords:", classes="sidebar-label")
                        yield TextArea("", id="conv-char-keywords-input", classes="conv-char-keywords-textarea")
                        yield Button("Save Conversation Details", id="conv-char-save-details-button", classes="sidebar-button")
                        yield Static("Export Options", classes="sidebar-label export-label")
                        yield Button("Export as Text", id="conv-char-export-text-button", classes="sidebar-button")
                        yield Button("Export as JSON", id="conv-char-export-json-button", classes="sidebar-button")
                    with Collapsible(title="Prompt Details", id="ccp-prompt-details-collapsible", collapsed=True):
                        yield Label("Prompt Name:", classes="sidebar-label")
                        yield Input(id="ccp-prompt-name-input", placeholder="Unique prompt name...", classes="sidebar-input")
                        yield Label("Author:", classes="sidebar-label")
                        yield Input(id="ccp-prompt-author-input", placeholder="Author name...", classes="sidebar-input")
                        yield Label("Details/Description:", classes="sidebar-label")
                        yield TextArea("", id="ccp-prompt-description-textarea", classes="sidebar-textarea ccp-prompt-textarea")
                        yield Label("System Prompt:", classes="sidebar-label")
                        yield TextArea("", id="ccp-prompt-system-textarea", classes="sidebar-textarea ccp-prompt-textarea")
                        yield Label("User Prompt (Template):", classes="sidebar-label")
                        yield TextArea("", id="ccp-prompt-user-textarea", classes="sidebar-textarea ccp-prompt-textarea")
                        yield Label("Keywords (comma-separated):", classes="sidebar-label")
                        yield TextArea("", id="ccp-prompt-keywords-textarea", classes="sidebar-textarea ccp-prompt-textarea")
                        with Horizontal(classes="ccp-prompt-action-buttons"):
                            yield Button("Save Prompt", id="ccp-prompt-save-button", variant="success", classes="sidebar-button")
                            yield Button("Clone Prompt", id="ccp-prompt-clone-button", classes="sidebar-button")
                            yield Button("Delete Prompt", id="ccp-prompt-delete-button", variant="error", classes="sidebar-button")

                # FIXME
                # # Right Pane (dynamic content visibility)
                # with VerticalScroll(id="conv-char-right-pane",
                #                     classes="cc-right-pane"):  # Ensure this ID is unique if used elsewhere for styling
                #     # Container for LLM settings (visibility toggled)
                #     with Container(id="ccp-right-pane-llm-settings-container"):  # Initially visible by default CSS
                #         yield from create_settings_sidebar(TAB_CCP, self.app_config)
                #
                #     # Conversation Details (always present, expanded/collapsed state might change by watcher)
                #     with Collapsible(title="Conversation Details", id="ccp-conversation-details-collapsible",
                #                      collapsed=False):  # Start expanded
                #         yield Static("Title:", classes="sidebar-label")
                #         yield Input(id="conv-char-title-input", placeholder="Conversation title...",
                #                     classes="sidebar-input")
                #         yield Static("Keywords:", classes="sidebar-label")
                #         yield TextArea("", id="conv-char-keywords-input", classes="conv-char-keywords-textarea")
                #         yield Button("Save Conversation Details", id="conv-char-save-details-button",
                #                      classes="sidebar-button")
                #         yield Static("Export Options", classes="sidebar-label export-label")
                #         yield Button("Export as Text", id="conv-char-export-text-button", classes="sidebar-button")
                #         yield Button("Export as JSON", id="conv-char-export-json-button", classes="sidebar-button")

            #chat_window = Container(id=f"{TAB_CHAT}-window", classes="window")
            # if self._initial_tab_value != TAB_CHAT:
            #     chat_window.styles.display = False  # Hide if not the initial tab
            ######################################
            # --- Notes Tab Window ---
            ######################################
            # Ensure the initial display state is correct based on _initial_tab_value
            notes_window = Container(id=f"{TAB_NOTES}-window", classes="window")
            if self._initial_tab_value != TAB_NOTES:  # Use the stored initial value
                notes_window.styles.display = "none"

            with notes_window:  # This is the Container for the entire Notes Tab
                # Instantiate the left sidebar
                yield NotesSidebarLeft(id="notes-sidebar-left")

                # Main content area for notes (editor and toggles)
                with Container(id="notes-main-content"):
                    yield TextArea(id="notes-editor-area", classes="notes-editor")
                    # Container for toggle buttons and save button, similar to chat-input-area
                    with Horizontal(id="notes-controls-area"):
                        yield Button("☰ L", id="toggle-notes-sidebar-left", classes="sidebar-toggle")
                        yield Static()  # Spacer
                        yield Button("Save Note", id="notes-save-button", variant="primary")  # Main save button
                        yield Static()  # Spacer
                        yield Button("R ☰", id="toggle-notes-sidebar-right", classes="sidebar-toggle")

                # Instantiate the right sidebar (ensure it has a unique ID for the watcher)
                yield NotesSidebarRight(id="notes-sidebar-right")

            ######################################
            # --- Media Tab Goes Here
            ######################################

            ######################################
            # ---- Search Tab ---
            ######################################

            ######################################
            # --- Ingest Content Window ---
            ######################################
            ingest_window = Container(id=f"{TAB_INGEST}-window", classes="window")
            if self._initial_tab_value != TAB_INGEST:
                ingest_window.styles.display = "none"

            with ingest_window:  # Main container for Ingest tab, layout horizontal
                # Left Navigation Pane for Ingest
                with VerticalScroll(id="ingest-nav-pane",
                                    classes="ingest-nav-pane"):  # New class for distinct styling if needed
                    yield Static("Ingestion Methods", classes="sidebar-title")
                    yield Button("Ingest Prompts", id="ingest-nav-prompts", classes="ingest-nav-button")
                    yield Button("Ingest Characters", id="ingest-nav-characters", classes="ingest-nav-button")
                    yield Button("Ingest Media", id="ingest-nav-media", classes="ingest-nav-button")
                    yield Button("Ingest Notes", id="ingest-nav-notes", classes="ingest-nav-button")
                    yield Button("Ingest Media via tldw", id="ingest-nav-tldw", classes="ingest-nav-button")
                    # Add more navigation buttons as needed

                # Right Content Pane for Ingest
                with Container(id="ingest-content-pane", classes="ingest-content-pane"):  # New class
                    # Define placeholder containers for each view
                    yield Container(
                        Static("Prompt Ingestion Area - Content Coming Soon!"),
                        id="ingest-view-prompts",  # Match button ID suffix
                        classes="ingest-view-area",  # Common class for view areas
                    )
                    yield Container(
                        Static("Character Ingestion Area - Content Coming Soon!"),
                        id="ingest-view-characters",
                        classes="ingest-view-area",
                    )
                    yield Container(
                        Static("Media Ingestion Area - Content Coming Soon!"),
                        id="ingest-view-media",
                        classes="ingest-view-area",
                    )
                    yield Container(
                        Static("Note Ingestion Area - Content Coming Soon!"),
                        id="ingest-view-notes",
                        classes="ingest-view-area",
                    )

            ######################################
            # --- Tools & Settings Window ---
            ######################################
            tools_settings_window = Container(id=f"{TAB_TOOLS_SETTINGS}-window", classes="window")
            if self._initial_tab_value != TAB_TOOLS_SETTINGS:
                tools_settings_window.styles.display = "none"

            with tools_settings_window:  # Main container for this tab, layout horizontal
                # Left Navigation Pane for Tools & Settings
                with VerticalScroll(id="tools-settings-nav-pane", classes="tools-nav-pane"):
                    yield Static("Navigation", classes="sidebar-title")  # Optional title for nav
                    # Example buttons - replace with your actual tool/setting sections
                    yield Button("General Settings", id="ts-nav-general-settings", classes="ts-nav-button")
                    yield Button("API Keys", id="ts-nav-api-keys", classes="ts-nav-button")
                    yield Button("Database Tools", id="ts-nav-db-tools", classes="ts-nav-button")
                    yield Button("Appearance", id="ts-nav-appearance", classes="ts-nav-button")
                    # Add more navigation buttons as needed

                # Right Content Pane for Tools & Settings
                with Container(id="tools-settings-content-pane", classes="tools-content-pane"):
                    # Define placeholder containers for each view, initially hidden by default
                    # Their display will be controlled by the 'tools_settings_active_view' watcher.
                    yield Container(
                        Static("General Settings Area - Content Coming Soon!"),
                        id="ts-view-general-settings",  # Match button ID suffix
                        classes="ts-view-area",
                    )
                    yield Container(
                        Static("API Keys Management Area - Content Coming Soon!"),
                        id="ts-view-api-keys",
                        classes="ts-view-area",
                    )
                    yield Container(
                        Static("Database Tools Area - Content Coming Soon!"),
                        id="ts-view-db-tools",
                        classes="ts-view-area",
                    )
                    yield Container(
                        Static("Appearance Settings Area - Content Coming Soon!"),
                        id="ts-view-appearance",
                        classes="ts-view-area",
                    )

            ######################################
            # --- LLM Management Window ---
            ######################################
            llm_window = Container(id=f"{TAB_LLM}-window", classes="window")
            if self._initial_tab_value != TAB_LLM:
                llm_window.styles.display = "none"

            with llm_window:  # Main container for LLM tab, layout horizontal
                # Left Navigation Pane for LLM
                with VerticalScroll(id="llm-nav-pane", classes="llm-nav-pane"):  # New class
                    yield Static("LLM Options", classes="sidebar-title")
                    yield Button("Llama.cpp", id="llm-nav-llama-cpp", classes="llm-nav-button")
                    yield Button("Llamafile", id="llm-nav-llamafile", classes="llm-nav-button")
                    yield Button("vLLM", id="llm-nav-vllm", classes="llm-nav-button")
                    yield Button("Transformers", id="llm-nav-transformers", classes="llm-nav-button")
                    yield Button("Local Models", id="llm-nav-local-models", classes="llm-nav-button")
                    yield Button("Download Models", id="llm-nav-download-models", classes="llm-nav-button")

                # Right Content Pane for LLM
                with Container(id="llm-content-pane", classes="llm-content-pane"):  # New class
                    yield Container(
                        Static("Llama.cpp Management Area - Content Coming Soon!"),
                        id="llm-view-llama-cpp",  # Match button ID suffix
                        classes="llm-view-area",  # Common class
                    )
                    yield Container(
                        Static("Llamafile Management Area - Content Coming Soon!"),
                        id="llm-view-llamafile",
                        classes="llm-view-area",
                    )
                    yield Container(
                        Static("vLLM Management Area - Content Coming Soon!"),
                        id="llm-view-vllm",
                        classes="llm-view-area",
                    )
                    yield Container(
                        Static("Transformers Library Management Area - Content Coming Soon!"),
                        id="llm-view-transformers",
                        classes="llm-view-area",
                    )
                    yield Container(
                        Static("Local Model Management Area - Content Coming Soon!"),
                        id="llm-view-local-models",
                        classes="llm-view-area",
                    )
                    yield Container(
                        Static("Model Download Area - Content Coming Soon!"),
                        id="llm-view-download-models",
                        classes="llm-view-area",
                    )

            ######################################
            # --- Logs Window ---
            ######################################
            with Container(id=f"{TAB_LOGS}-window", classes="window"):
                yield RichLog(id="app-log-display", wrap=True, highlight=True, markup=True, auto_scroll=True)
                yield Button("Copy All Logs to Clipboard", id="copy-logs-button", classes="logs-action-button")

            ######################################
            # --- Stats Window (Placeholder) ---
            ######################################
            with Container(id=f"{TAB_STATS}-window", classes="window"):
                yield StatsScreen(
                    id="stats_screen_content")  # You can give the StatsScreen instance an ID if needed, or omit it

            ######################################
            # --- Other Placeholder Windows ---
            ######################################
            for tab_id_placeholder in ALL_TABS:
                if tab_id_placeholder not in [TAB_CHAT, TAB_CCP, TAB_NOTES, TAB_INGEST, TAB_TOOLS_SETTINGS, TAB_LLM, TAB_LOGS, TAB_STATS]:  # Updated to TAB_CCP
                    with Container(id=f"{tab_id_placeholder}-window", classes="window placeholder-window"):
                        yield Static(f"{tab_id_placeholder.replace('_', ' ').capitalize()} Window Placeholder")
                        yield Button("Coming Soon", id=f"{tab_id_placeholder}-placeholder-button", disabled=True)
=======
            composed_window_ids = set()

            def _yield_and_track(window_instance, tab_constant_val, actual_window_id_val):
                nonlocal composed_window_ids
                if self._initial_tab_value != tab_constant_val:
                    window_instance.styles.display = "none"
                else:
                    window_instance.styles.display = "block"
                yield window_instance
                composed_window_ids.add(actual_window_id_val)
                self.loguru_logger.debug(f"Yielded {window_instance.__class__.__name__}, ID: {actual_window_id_val}, Display: {window_instance.styles.display}")

            self.loguru_logger.debug("Instantiating and yielding concrete tab windows...")

            yield from _yield_and_track(ChatWindow(self, id="chat-window", classes="window"), TAB_CHAT, "chat-window")
            yield from _yield_and_track(CCPWindow(self, id="conversations_characters_prompts-window", classes="window"), TAB_CCP, "conversations_characters_prompts-window")
            yield from _yield_and_track(NotesWindow(self, id="notes-window", classes="window"), TAB_NOTES, "notes-window")
            yield from _yield_and_track(IngestWindow(self, id="ingest-window", classes="window"), TAB_INGEST, "ingest-window")
            yield from _yield_and_track(ToolsSettingsWindow(self, id="tools_settings-window", classes="window"), TAB_TOOLS_SETTINGS, "tools_settings-window")
            yield from _yield_and_track(LLMManagementWindow(self, id="llm_management-window", classes="window"), TAB_LLM, "llm_management-window")
            yield from _yield_and_track(LogsWindow(self, id="logs-window", classes="window"), TAB_LOGS, "logs-window")
            yield from _yield_and_track(StatsWindow(self, id="stats-window", classes="window"), TAB_STATS, "stats-window")

            # --- Pass fetched media types to MediaWindow ---
            media_window_instance = MediaWindow(self, id="media-window", classes="window")
            media_window_instance.media_types_from_db = self._media_types_for_ui # Set before compose
            yield from _yield_and_track(media_window_instance, TAB_MEDIA, "media-window")
            # --- End MediaWindow with passed types ---

            yield from _yield_and_track(SearchWindow(self, id="search-window", classes="window"), TAB_SEARCH, "search-window")

            self.loguru_logger.info(f"Finished yielding concrete windows. Composed IDs: {composed_window_ids}")

            self.loguru_logger.info(f"Starting placeholder loop. ALL_TABS: {ALL_TABS}")
            unique_tab_constants = set(ALL_TABS)
            self.loguru_logger.info(f"Unique tab constants for placeholder loop: {unique_tab_constants}")
            self.loguru_logger.info(f"Current composed_window_ids: {composed_window_ids}")

            for tab_constant_for_placeholder in unique_tab_constants:
                target_window_id = "llm_management-window" if tab_constant_for_placeholder == TAB_LLM else f"{tab_constant_for_placeholder}-window"
                self.loguru_logger.debug(f"Placeholder Loop: tab_const='{tab_constant_for_placeholder}', target_id='{target_window_id}'")
                if target_window_id not in composed_window_ids:
                    self.loguru_logger.info(f"  --> CREATING placeholder for '{tab_constant_for_placeholder}' (ID '{target_window_id}') as it's not in composed_window_ids.")
                    placeholder_container = Container(id=target_window_id, classes="window placeholder-window")
                    if self._initial_tab_value != tab_constant_for_placeholder:
                        placeholder_container.styles.display = "none"
                    else:
                        placeholder_container.styles.display = "block"
                    with placeholder_container:
                        yield Static(f"{tab_constant_for_placeholder.replace('_', ' ').capitalize()} Window Placeholder")
                        yield Button("Coming Soon...", id=f"ph-btn-{tab_constant_for_placeholder}", disabled=True)
                    yield placeholder_container
                    composed_window_ids.add(target_window_id)
                    self.loguru_logger.debug(f"  --> Yielded and added placeholder '{target_window_id}'. composed_window_ids: {composed_window_ids}")
                else:
                    self.loguru_logger.debug(f"  --> SKIPPING placeholder for '{target_window_id}', already in composed_window_ids.")
            self._ui_ready = True
            self.loguru_logger.info(f"--- FINISHED COMPOSE CONTENT AREA --- Final composed IDs: {composed_window_ids}")
            self.loguru_logger.info("UI composition completed - watchers enabled")
>>>>>>> ae5c1c67

    # --- Watcher for CCP Active View ---
    def watch_ccp_active_view(self, old_view: Optional[str], new_view: str) -> None:
        loguru_logger.debug(f"CCP active view changing from '{old_view}' to: '{new_view}'")
        if not self._ui_ready:
            loguru_logger.debug("watch_ccp_active_view: UI not ready, returning.")
            return
        try:
            conversation_messages_view = self.query_one("#ccp-conversation-messages-view")
            prompt_editor_view = self.query_one("#ccp-prompt-editor-view")

<<<<<<< HEAD
            # Right pane elements
            conv_details_collapsible_right = self.query_one("#ccp-conversation-details-collapsible", Collapsible)
            prompt_details_collapsible_right = self.query_one("#ccp-prompt-details-collapsible", Collapsible)
=======
            # REMOVE or COMMENT OUT the query for llm_settings_container_right:
            # llm_settings_container_right = self.query_one("#ccp-right-pane-llm-settings-container")
            # conv_details_collapsible_right = self.query_one("#ccp-conversation-details-collapsible", Collapsible) # Keep if you manipulate its collapsed state
>>>>>>> ae5c1c67

            if new_view == "prompt_editor_view":
                # Center Pane: Show Prompt Editor, Hide Conversation Messages
                conversation_messages_view.display = False
                prompt_editor_view.display = True
                # LLM settings container is gone, no need to hide it.
                # llm_settings_container_right.display = False

<<<<<<< HEAD
                # Right Pane: Hide LLM Settings, Keep Conversation Details (can be collapsed)
                conv_details_collapsible_right.display = True  # Ensure it's displayed

                conv_details_collapsible_right.collapsed = True  # Collapse conversation details
                prompt_details_collapsible_right.collapsed = False  # Expand prompt details
=======
                # Optionally, manage collapsed state of other sidebars
                self.query_one("#ccp-conversation-details-collapsible", Collapsible).collapsed = True
                self.query_one("#ccp-prompt-details-collapsible", Collapsible).collapsed = False
>>>>>>> ae5c1c67

                # Focus an element in prompt editor
                try:
                    self.query_one("#ccp-editor-prompt-name-input", Input).focus()
                except QueryError:
                    loguru_logger.warning("Could not focus prompt name input in editor view.")

            elif new_view == "conversation_details_view":
                # Center Pane: Show Conversation Messages, Hide Prompt Editor
                conversation_messages_view.display = True
                prompt_editor_view.display = False
                # LLM settings container is gone, no need to show it.
                # llm_settings_container_right.display = True
                self.query_one("#ccp-conversation-details-collapsible", Collapsible).collapsed = False
                self.query_one("#ccp-prompt-details-collapsible", Collapsible).collapsed = True

<<<<<<< HEAD
                # Right Pane: Show LLM Settings, Show and Expand Conversation Details
                conv_details_collapsible_right.display = True
                conv_details_collapsible_right.collapsed = False  # Expand when viewing conversation
                prompt_details_collapsible_right.collapsed = True  # Collapse prompt details

                # Potentially focus conversation search or title in the left/right pane
=======
>>>>>>> ae5c1c67
                try:
                    # If a conversation is loaded, maybe focus its title in right pane
                    if self.current_conv_char_tab_conversation_id:
                        self.query_one("#conv-char-title-input", Input).focus()
                    else:  # Otherwise, maybe focus the search in left pane
                        self.query_one("#conv-char-search-input", Input).focus()
                except QueryError:
                    loguru_logger.warning("Could not focus default element in conversation details view.")
            else:  # Default or unknown view (treat as conversation_details_view)
                conversation_messages_view.display = True
                prompt_editor_view.display = False
<<<<<<< HEAD
                conv_details_collapsible_right.display = True
                conv_details_collapsible_right.collapsed = False
                prompt_details_collapsible_right.collapsed = True
=======
                # llm_settings_container_right.display = True # Default if unknown
>>>>>>> ae5c1c67
                loguru_logger.warning(
                    f"Unknown ccp_active_view: {new_view}, defaulting to conversation_details_view.")

        except QueryError as e:
            # This might now catch if #ccp-right-pane-llm-settings-container is queried when it doesn't exist
            loguru_logger.exception(f"UI component not found during CCP view switch: {e}")
        except Exception as e_watch:
            loguru_logger.exception(f"Unexpected error in watch_ccp_active_view: {e_watch}")

    # --- Watcher for Right Sidebar in CCP Tab ---
    def watch_conv_char_sidebar_right_collapsed(self, collapsed: bool) -> None:
        """Hide or show the Conversations, Characters & Prompts right sidebar pane."""
        if not self._ui_ready:
            loguru_logger.debug("watch_conv_char_sidebar_right_collapsed: UI not ready.")
            return
        try:
            sidebar_pane = self.query_one("#conv-char-right-pane")
            sidebar_pane.set_class(collapsed, "collapsed")  # Add if true, remove if false
            loguru_logger.debug(f"CCP right pane collapsed state: {collapsed}, class set.")
        except QueryError:
            loguru_logger.error("CCP right pane (#conv-char-right-pane) not found for collapse toggle.")
        except Exception as e:
            loguru_logger.error(f"Error toggling CCP right pane: {e}", exc_info=True)

    # --- Modify _clear_prompt_fields and _load_prompt_for_editing ---
    def _clear_prompt_fields(self) -> None:
        """Clears prompt input fields in the CENTER PANE editor."""
        try:
            self.query_one("#ccp-editor-prompt-name-input", Input).value = ""
            self.query_one("#ccp-editor-prompt-author-input", Input).value = ""
            self.query_one("#ccp-editor-prompt-description-textarea", TextArea).text = ""
            self.query_one("#ccp-editor-prompt-system-textarea", TextArea).text = ""
            self.query_one("#ccp-editor-prompt-user-textarea", TextArea).text = ""
            self.query_one("#ccp-editor-prompt-keywords-textarea", TextArea).text = ""
            loguru_logger.debug("Cleared prompt editor fields in center pane.")
        except QueryError as e:
            loguru_logger.error(f"Error clearing prompt editor fields in center pane: {e}")

    async def _load_prompt_for_editing(self, prompt_id: Optional[int], prompt_uuid: Optional[str] = None) -> None:
        if not self.prompts_service_initialized:
            self.notify("Prompts service not available.", severity="error")
            return

        # Switch to prompt editor view
        self.ccp_active_view = "prompt_editor_view"  # This will trigger the watcher

        identifier_to_fetch = prompt_id if prompt_id is not None else prompt_uuid
        if identifier_to_fetch is None:
            self._clear_prompt_fields()
            self.current_prompt_id = None  # Reset all reactive prompt states
            self.current_prompt_uuid = None
            self.current_prompt_name = None
            # ... etc. for other prompt reactives
            loguru_logger.warning("_load_prompt_for_editing called with no ID/UUID after view switch.")
            return

        try:
            prompt_details = prompts_interop.fetch_prompt_details(identifier_to_fetch)

            if prompt_details:
                self.current_prompt_id = prompt_details.get('id')
                self.current_prompt_uuid = prompt_details.get('uuid')
                self.current_prompt_name = prompt_details.get('name', '')
                self.current_prompt_author = prompt_details.get('author', '')
                self.current_prompt_details = prompt_details.get('details', '')
                self.current_prompt_system = prompt_details.get('system_prompt', '')
                self.current_prompt_user = prompt_details.get('user_prompt', '')
                self.current_prompt_keywords_str = ", ".join(prompt_details.get('keywords', []))
                self.current_prompt_version = prompt_details.get('version')

                # Populate UI in the CENTER PANE editor
                self.query_one("#ccp-editor-prompt-name-input", Input).value = self.current_prompt_name
                self.query_one("#ccp-editor-prompt-author-input", Input).value = self.current_prompt_author
                self.query_one("#ccp-editor-prompt-description-textarea",
                               TextArea).text = self.current_prompt_details
                self.query_one("#ccp-editor-prompt-system-textarea", TextArea).text = self.current_prompt_system
                self.query_one("#ccp-editor-prompt-user-textarea", TextArea).text = self.current_prompt_user
                self.query_one("#ccp-editor-prompt-keywords-textarea",
                               TextArea).text = self.current_prompt_keywords_str

                self.query_one("#ccp-editor-prompt-name-input", Input).focus()  # Focus after loading
                self.notify(f"Prompt '{self.current_prompt_name}' loaded for editing.", severity="information")
            else:
                self.notify(f"Failed to load prompt (ID/UUID: {identifier_to_fetch}).", severity="error")
                self._clear_prompt_fields()  # Clear editor if load fails
                self.current_prompt_id = None  # Reset reactives
        except Exception as e:
            loguru_logger.error(f"Error loading prompt for editing: {e}", exc_info=True)
            self.notify(f"Error loading prompt: {type(e).__name__}", severity="error")
            self._clear_prompt_fields()
            self.current_prompt_id = None  # Reset reactives

<<<<<<< HEAD
    def _initialize_chat_sidebar_prompt_display(self) -> None:
        """
        Resets the chat sidebar's loaded prompt display area to its initial state.
        Clears reactive variables and ensures the display area is hidden.
        """
        self.loguru_logger.debug("Initializing/Resetting chat sidebar prompt display state.")

        # Clear reactive variables that hold the loaded prompt's data
        self.chat_sidebar_loaded_prompt_id = None
        self.chat_sidebar_loaded_prompt_title_text = ""
        self.chat_sidebar_loaded_prompt_system_text = ""
        self.chat_sidebar_loaded_prompt_user_text = ""
        self.chat_sidebar_loaded_prompt_keywords_text = ""

        # Set the visibility reactive to False. This will trigger the
        # watch_chat_sidebar_prompt_display_visible watcher, which in turn
        # will hide the UI elements and disable copy buttons.
        self.chat_sidebar_prompt_display_visible = False

        # Optionally, clear the list selection if desired, though loading a new prompt
        # usually happens after a selection. If you want to clear selection on tab switch
        # or similar, you could do it here.
        # try:
        #     prompt_list_view = self.query_one("#chat-prompt-list-view", ListView)
        #     prompt_list_view.index = None # Deselects any highlighted item
        # except QueryError:
        #     self.loguru_logger.warning("Could not find #chat-prompt-list-view to clear selection during init.")
        # except Exception as e:
        #     self.loguru_logger.error(f"Error clearing selection in #chat-prompt-list-view: {e}")

=======
    async def refresh_notes_tab_after_ingest(self) -> None:
        """Called after notes are ingested from the Ingest tab to refresh the Notes tab."""
        self.loguru_logger.info("Refreshing Notes tab data after ingestion.")
        if hasattr(notes_handlers, 'load_and_display_notes_handler'):
            await notes_handlers.load_and_display_notes_handler(self)
        else:
            self.loguru_logger.error("notes_handlers.load_and_display_notes_handler not found for refresh.")

    # ##################################################
    # --- Watcher for Search Tab Active Sub-View ---
    # ##################################################
    def watch_search_active_sub_tab(self, old_sub_tab: Optional[str], new_sub_tab: Optional[str]) -> None:
        if not self._ui_ready:
            self.loguru_logger.debug(
                f"watch_search_active_sub_tab: UI not ready. Old: {old_sub_tab}, New: {new_sub_tab}.")
            return
        if not new_sub_tab:  # If new_sub_tab is None (e.g. on initial load before set)
            self.loguru_logger.debug(f"watch_search_active_sub_tab: new_sub_tab is None. Old: {old_sub_tab}.")
            # Optionally hide all if new_sub_tab is explicitly set to None to clear view
            if old_sub_tab:  # If there was an old tab, ensure it's hidden and button deactivated
                try:
                    self.query_one(f"#{old_sub_tab.replace('-view-', '-nav-')}", Button).remove_class(
                        "-active-search-sub-view")
                    self.query_one(f"#{old_sub_tab}", Container).styles.display = "none"
                except QueryError:
                    pass  # It might already be gone or not exist
            return

        self.loguru_logger.debug(f"Search active sub-tab changing from '{old_sub_tab}' to: '{new_sub_tab}'")

        try:
            search_content_pane = self.query_one("#search-content-pane")
            search_nav_pane = self.query_one("#search-left-nav-pane")

            # Hide all search view areas first
            for view_area in search_content_pane.query(".search-view-area"):
                view_area.styles.display = "none"

            # Deactivate all nav buttons in search tab
            for nav_button in search_nav_pane.query(".search-nav-button"):
                nav_button.remove_class("-active-search-sub-view")

            # Show the selected view and activate its button
            target_view_id_selector = f"#{new_sub_tab}"
            view_to_show = self.query_one(target_view_id_selector, Container)
            view_to_show.styles.display = "block"  # Or "flex" etc. if needed by content

            # Activate corresponding button
            # Button ID is like "search-nav-..." and view ID is "search-view-..."
            button_id_to_activate = new_sub_tab.replace("-view-", "-nav-")
            try:
                active_button = self.query_one(f"#{button_id_to_activate}", Button)
                active_button.add_class("-active-search-sub-view")
            except QueryError:
                self.loguru_logger.warning(
                    f"Could not find button '{button_id_to_activate}' to activate for sub-tab '{new_sub_tab}'.")

            self.loguru_logger.info(f"Switched Search sub-tab view to: {new_sub_tab}")

            # Optional: Focus an element within the newly shown view
            # try:
            #     first_focusable = view_to_show.query(Input, TextArea, Button)[0]
            #     self.set_timer(0.1, first_focusable.focus)
            # except IndexError:
            #     pass # No focusable element
            # except QueryError: # If view_to_show doesn't exist (should not happen if previous query_one succeeded)
            #     self.loguru_logger.error(f"Cannot focus in {new_sub_tab}, view not found after successful query.")

        except QueryError as e:
            self.loguru_logger.error(f"UI component not found during Search sub-tab view switch: {e}",
                                     exc_info=True)
        except Exception as e_watch:
            self.loguru_logger.error(f"Unexpected error in watch_search_active_sub_tab: {e_watch}", exc_info=True)

    # ############################################
    # --- Ingest Tab Watcher ---
    # ############################################
>>>>>>> ae5c1c67
    def watch_ingest_active_view(self, old_view: Optional[str], new_view: Optional[str]) -> None:
        if not hasattr(self, "app") or not self.app:
            self.loguru_logger.debug("watch_ingest_active_view: App not fully ready.")
            return
        if not self._ui_ready:
            self.loguru_logger.debug("watch_ingest_active_view: UI not ready.")
            return

        self.loguru_logger.info(f"Ingest active view WATCHER: Old='{old_view}', New='{new_view}'")

        try:
            content_pane = self.query_one("#ingest-content-pane")
        except QueryError:
            self.loguru_logger.error("#ingest-content-pane not found. Cannot switch Ingest views.")
            return

        # Hide all ingest view areas first
        # Using self.ALL_INGEST_VIEW_IDS is more robust than querying children
        for view_id_to_hide in self.ALL_INGEST_VIEW_IDS:
            if view_id_to_hide == new_view:  # Don't hide the view we are about to show
                continue
            try:
                # Query within the content_pane for each known view ID
                view_widget = content_pane.query_one(f"#{view_id_to_hide}")
                if view_widget.styles.display != "none":
                    view_widget.styles.display = "none"
                    self.loguru_logger.debug(f"  Hiding view: #{view_id_to_hide}")
            except QueryError:
                # This is okay if a view_id from ALL_INGEST_VIEW_IDS is not currently a child,
                # though in this setup they all should be.
                self.loguru_logger.warning(f"  View #{view_id_to_hide} not found in content_pane to hide.")

        # Show the selected new view
        if new_view:
            try:
                target_view_id_selector = f"#{new_view}"
                view_to_show = content_pane.query_one(target_view_id_selector)  # REMOVED , Container
                view_to_show.styles.display = "block"
                self.loguru_logger.info(f"  Showing view: #{new_view}")

                # Update active class on nav buttons
                try:
                    nav_pane = self.query_one("#ingest-nav-pane")
                    for button in nav_pane.query(".ingest-nav-button"):
                        button.remove_class("-active-ingest-view")

                    # Construct the ID of the nav button corresponding to the new_view
                    # e.g., "ingest-view-prompts" -> "ingest-nav-prompts"
                    nav_button_id = new_view.replace("-view-", "-nav-")
                    active_nav_button = nav_pane.query_one(f"#{nav_button_id}")
                    active_nav_button.add_class("-active-ingest-view")
                    self.loguru_logger.debug(f"  Activated nav button: #{nav_button_id}")

                except QueryError as e_nav:
                    self.loguru_logger.error(f"  Error updating nav button active class: {e_nav}")

                # Specific focus logic if needed for the new view
                if new_view == "ingest-view-prompts":
                    try:
                        self.query_one("#ingest-prompts-select-file-button", Button).focus()
                    except QueryError:
                        self.loguru_logger.warning("Could not focus select file button in ingest-view-prompts.")
                # Add other focus logic for other ingest views if necessary

            except QueryError:
                self.loguru_logger.error(f"  ERROR: Target view '#{new_view}' not found in #ingest-content-pane.")
        else:
            self.loguru_logger.info("  New ingest view is None, all ingest views should be hidden.")

    def watch_tools_settings_active_view(self, old_view: Optional[str], new_view: Optional[str]) -> None:
        self.loguru_logger.debug(f"Tools & Settings active view changing from '{old_view}' to: '{new_view}'")
        if not hasattr(self, "app") or not self.app:  # Check if app is ready
            return
        if not self._ui_ready:
            return
        if not new_view:  # If new_view is None, hide all
            try:
                for view_area in self.query(".ts-view-area"):  # Query all potential view areas
                    view_area.styles.display = "none"
            except QueryError:
                self.loguru_logger.warning(
                    "No .ts-view-area found to hide on tools_settings_active_view change to None.")
            return

        try:
            content_pane = self.query_one("#tools-settings-content-pane")
            # Hide all views first
            for child in content_pane.children:
                if child.id and child.id.startswith("ts-view-"):  # Check if it's one of our view containers
                    child.styles.display = "none"

            # Show the selected view
            if new_view:  # new_view here is the ID of the view container, e.g., "ts-view-general-settings"
                target_view_id_selector = f"#{new_view}"  # Construct selector from the new_view string
                view_to_show = content_pane.query_one(target_view_id_selector, Container)
                view_to_show.styles.display = "block"
                self.loguru_logger.info(f"Switched Tools & Settings view to: {new_view}")

                # Optional: Focus an element within the newly shown view
                # try:
                # view_to_show.query(Input, Button)[0].focus() # Example: focus first Input or Button
                # except IndexError:
                #     pass # No focusable element
            else:  # Should be caught by the `if not new_view:` at the start
                self.loguru_logger.debug("Tools & Settings active view is None, all views hidden.")


        except QueryError as e:
            self.loguru_logger.error(f"UI component not found during Tools & Settings view switch: {e}", exc_info=True)
        except Exception as e_watch:
            self.loguru_logger.error(f"Unexpected error in watch_tools_settings_active_view: {e_watch}", exc_info=True)

    # --- LLM Tab Watcher ---
    def watch_llm_active_view(self, old_view: Optional[str], new_view: Optional[str]) -> None:
        if not hasattr(self, "app") or not self.app:  # Check if app is ready
            return
        if not self._ui_ready:
            return
        self.loguru_logger.debug(f"LLM Management active view changing from '{old_view}' to: '{new_view}'")

        try:
            content_pane = self.query_one("#llm-content-pane")
        except QueryError:
            self.loguru_logger.error("#llm-content-pane not found. Cannot switch LLM views.")
            return

        for child in content_pane.query(".llm-view-area"):  # Query by common class
            child.styles.display = "none"

        if new_view:
            try:
                target_view_id_selector = f"#{new_view}"
                view_to_show = content_pane.query_one(target_view_id_selector, Container)
                view_to_show.styles.display = "block"
                self.loguru_logger.info(f"Switched LLM Management view to: {new_view}")
                # Optional: Focus
                # try:
                #     view_to_show.query(Input, Button)[0].focus()
                # except IndexError: pass
            except QueryError as e:
                self.loguru_logger.error(f"UI component '{new_view}' not found in #llm-content-pane: {e}",
                                         exc_info=True)
        else:
            self.loguru_logger.debug("LLM Management active view is None, all LLM views hidden.")

    # --- Media Tab Watcher ---
    def watch_media_active_view(self, old_view: Optional[str], new_view: Optional[str]) -> None:
        if not hasattr(self, "app") or not self.app:
            return
        if not self._ui_ready:
            return
        self.loguru_logger.debug(f"Media active view changing from '{old_view}' to: '{new_view}'")

        try:
            content_pane = self.query_one("#media-content-pane")
        except QueryError:
            self.loguru_logger.error("#media-content-pane not found. Cannot switch Media views.")
            return

        # Hide all media view areas first
        for child in content_pane.query(".media-view-area"):
            child.styles.display = "none"

        if new_view: # new_view is the ID of the view container, e.g., "media-view-video-audio"
            try:
                target_view_id_selector = f"#{new_view}"
                view_to_show = content_pane.query_one(target_view_id_selector, Container)
                view_to_show.styles.display = "block" # Or "flex", etc.
                self.loguru_logger.info(f"Switched Media view to: {new_view}")
            except QueryError as e:
                self.loguru_logger.error(f"UI component '{new_view}' not found in #media-content-pane: {e}", exc_info=True)
        else:
            self.loguru_logger.debug("Media active view is None, all media views hidden.")



    def watch_current_chat_is_ephemeral(self, is_ephemeral: bool) -> None:
        self.loguru_logger.debug(f"Chat ephemeral state changed to: {is_ephemeral}")
        if not hasattr(self, "app") or not self.app:  # Check if app is ready
            return
        if not self._ui_ready:
            return
        try:
            # --- Controls for EPHEMERAL chat actions ---
            save_current_chat_button = self.query_one("#chat-save-current-chat-button", Button)
            save_current_chat_button.disabled = not is_ephemeral  # Enable if ephemeral

            # --- Controls for PERSISTENT chat metadata ---
            title_input = self.query_one("#chat-conversation-title-input", Input)
            keywords_input = self.query_one("#chat-conversation-keywords-input", TextArea)
            save_details_button = self.query_one("#chat-save-conversation-details-button", Button)
            uuid_display = self.query_one("#chat-conversation-uuid-display", Input)

            title_input.disabled = is_ephemeral  # Disable if ephemeral
            keywords_input.disabled = is_ephemeral  # Disable if ephemeral
            save_details_button.disabled = is_ephemeral  # Disable if ephemeral (cannot save details for non-existent chat)

            if is_ephemeral:
                # Clear details and set UUID display when switching TO ephemeral
                title_input.value = ""
                keywords_input.text = ""
                # Ensure UUID display is also handled
                try:
                    uuid_display = self.query_one("#chat-conversation-uuid-display", Input)
                    uuid_display.value = "Ephemeral Chat"
                except QueryError:
                    loguru_logger.warning(
                        "Could not find #chat-conversation-uuid-display to update for ephemeral state.")
            # ELSE: If switching TO persistent (is_ephemeral is False),
            # the calling function (e.g., load chat, save ephemeral chat button handler)
            # is responsible for POPULATING the title/keywords fields.
            # This watcher correctly enables them here.

        except QueryError as e:
            self.loguru_logger.warning(f"UI component not found while watching ephemeral state: {e}. Tab might not be fully composed or active.")
        except Exception as e_watch:
            self.loguru_logger.error(f"Unexpected error in watch_current_chat_is_ephemeral: {e_watch}", exc_info=True)

    # --- Add explicit methods to update reactives from Select changes ---
    def update_chat_provider_reactive(self, new_value: Optional[str]) -> None:
        self.chat_api_provider_value = new_value # Watcher will call _update_model_select

    def update_ccp_provider_reactive(self, new_value: Optional[str]) -> None: # Renamed
        self.ccp_api_provider_value = new_value # Watcher will call _update_model_select

    def on_mount(self) -> None:
        """Configure logging and schedule post-mount setup."""
        self._setup_logging()
        if self._rich_log_handler:
            self.loguru_logger.debug("Starting RichLogHandler processor task...")
            self._rich_log_handler.start_processor(self)

        # Schedule setup to run after initial rendering
        self.call_after_refresh(self._post_mount_setup)

    async def _set_initial_tab(self) -> None:  # New method for deferred tab setting
        self.loguru_logger.info("Setting initial tab via call_later.")
        self.current_tab = self._initial_tab_value
        self.loguru_logger.info(f"Initial tab set to: {self.current_tab}")

    async def _post_mount_setup(self) -> None:
        """Operations to perform after the main UI is expected to be fully mounted."""
        self.loguru_logger.info("App _post_mount_setup: Binding Select widgets and populating dynamic content...")

        try:
            chat_select = self.query_one(f"#{TAB_CHAT}-api-provider", Select)
            self.watch(chat_select, "value", self.update_chat_provider_reactive, init=False)
            self.loguru_logger.debug(f"Bound chat provider Select ({chat_select.id})")
        except QueryError:
            self.loguru_logger.error(
                f"_post_mount_setup: Failed to find chat provider select: #{TAB_CHAT}-api-provider")
        except Exception as e:
            self.loguru_logger.error(f"_post_mount_setup: Error binding chat provider select: {e}", exc_info=True)

        # try:
        #     ccp_select = self.query_one(f"#{TAB_CCP}-api-provider", Select)
        #     #self.watch(ccp_select, "value", self.update_ccp_provider_reactive, init=False)
        #     #self.loguru_logger.debug(f"Bound CCP provider Select ({ccp_select.id})")
        # except QueryError:
        #     self.loguru_logger.error(f"_post_mount_setup: Failed to find CCP provider select: #{TAB_CCP}-api-provider")
        # except Exception as e:
        #     self.loguru_logger.error(f"_post_mount_setup: Error binding CCP provider select: {e}", exc_info=True)

        # Set initial tab now that other bindings might be ready
        # self.current_tab = self._initial_tab_value # This triggers watchers

        # Populate dynamic selects and lists
        # These also might rely on the main tab windows being fully composed.
        self.call_later(self._populate_chat_conversation_character_filter_select)
        self.call_later(ccp_handlers.populate_ccp_character_select, self)
        # When switching to CCP tab, and if its prompt editor is active, load prompt details.
        # This is more complex as it depends on ccp_active_view.
        # For now, let's assume prompt loading in CCP is handled by selecting from its list or "Create New".
        # If you want to auto-load a prompt into CCP editor on tab switch, that needs more logic.
        self.call_later(ccp_handlers.populate_ccp_prompts_list_view, self)

<<<<<<< HEAD
        # Initialize chat sidebar prompts
        self.call_later(chat_handlers.populate_chat_sidebar_prompts_list, self)  # Initial population
        self.call_later(
            self._initialize_chat_sidebar_prompt_display)  # Ensure display area is correctly hidden initially

        # Initial search/list for CCP might also be triggered if it's the default tab
        if self.current_tab == TAB_CCP:
            self.call_later(ccp_handlers.perform_ccp_conversation_search, self)
=======
        # Crucially, set the initial tab *after* bindings and other setup that might depend on queries.
        # The _set_initial_tab will trigger watchers.
        self.call_later(self._set_initial_tab)

        # If initial tab is CCP, trigger its initial search.
        # This should happen *after* current_tab is set.
        # We can put this logic at the end of _set_initial_tab or make watch_current_tab handle it robustly.
        # For now, let's assume watch_current_tab will handle it.
        # if self._initial_tab_value == TAB_CCP: # Check against the initial value
        #    self.call_later(ccp_handlers.perform_ccp_conversation_search, self)
        self.current_tab = self._initial_tab_value
        self.loguru_logger.info(f"Initial tab set to: {self.current_tab}")
        self.loguru_logger.info("App _post_mount_setup: Post-mount setup completed.")
>>>>>>> ae5c1c67


    async def on_shutdown_request(self) -> None:  # Use the imported ShutdownRequest
        logging.info("--- App Shutdown Requested ---")
        if self._rich_log_handler:
            await self._rich_log_handler.stop_processor()
            logging.info("RichLogHandler processor stopped.")

    async def on_unmount(self) -> None:
        """Clean up logging resources on application exit."""
        logging.info("--- App Unmounting ---")
        self._ui_ready = False
        if self._rich_log_handler: # Ensure it's removed if it exists
            logging.getLogger().removeHandler(self._rich_log_handler)
            logging.info("RichLogHandler removed.")
        # Find and remove file handler (more robustly)
        root_logger = logging.getLogger()
        for handler in root_logger.handlers[:]:
            if isinstance(handler, logging.handlers.RotatingFileHandler):
                try:
                    handler.close()
                    root_logger.removeHandler(handler)
                    logging.info("RotatingFileHandler removed and closed.")
                except Exception as e_fh_close:
                    logging.error(f"Error removing/closing file handler: {e_fh_close}")
        logging.shutdown()
        self.loguru_logger.info("--- App Unmounted (Loguru) ---")

    ########################################################################
    #
    # WATCHER - Handles UI changes when current_tab's VALUE changes
    #
    # ######################################################################
    def watch_current_tab(self, old_tab: Optional[str], new_tab: str) -> None:
        """Shows/hides the relevant content window when the tab changes."""
        if not new_tab:  # Skip if empty
            return
        if not self._ui_ready:
            return
        if not hasattr(self, "app") or not self.app:  # Check if app is ready
            return
        # (Your existing watcher code is likely fine, just ensure the QueryErrors aren't hiding a problem)
        loguru_logger.debug(f"\n>>> DEBUG: watch_current_tab triggered! Old: '{old_tab}', New: '{new_tab}'")
        if not isinstance(new_tab, str) or not new_tab:
            print(f">>> DEBUG: watch_current_tab: Invalid new_tab '{new_tab!r}', aborting.")
            logging.error(f"Watcher received invalid new_tab value: {new_tab!r}. Aborting tab switch.")
            return
        if old_tab and not isinstance(old_tab, str):
            print(f">>> DEBUG: watch_current_tab: Invalid old_tab '{old_tab!r}', setting to None.")
            logging.warning(f"Watcher received invalid old_tab value: {old_tab!r}.")
            old_tab = None

        logging.debug(f"Watcher: Switching tab from '{old_tab}' to '{new_tab}'")

        # --- Hide Old Tab ---
        if old_tab and old_tab != new_tab:
            try: self.query_one(f"#tab-{old_tab}", Button).remove_class("-active")
            except QueryError: logging.warning(f"Watcher: Could not find old button #tab-{old_tab}")
            try: self.query_one(f"#{old_tab}-window").display = False
            except QueryError: logging.warning(f"Watcher: Could not find old window #{old_tab}-window")

        # Show New Tab UI
        try:
            self.query_one(f"#tab-{new_tab}", Button).add_class("-active")
            new_window = self.query_one(f"#{new_tab}-window")
            new_window.display = True

            # Focus input logic (as in original, adjust if needed)
            if new_tab not in [TAB_LOGS, TAB_STATS]: # Don't focus input on these tabs
                input_to_focus: Optional[Union[TextArea, Input]] = None
                try: input_to_focus = new_window.query_one(TextArea)
                except QueryError:
                    try: input_to_focus = new_window.query_one(Input) # Check for Input if TextArea not found
                    except QueryError: pass # No primary input found

                if input_to_focus:
                    self.set_timer(0.1, input_to_focus.focus) # Slight delay for focus
                    logging.debug(f"Watcher: Scheduled focus for input in '{new_tab}'")
                else:
                    logging.debug(f"Watcher: No primary input (TextArea or Input) found to focus in '{new_tab}'")
        except QueryError:
            logging.error(f"Watcher: Could not find new button or window for #tab-{new_tab} / #{new_tab}-window")
        except Exception as e_show_new:
            logging.error(f"Watcher: Error showing new tab '{new_tab}': {e_show_new}", exc_info=True)

        loguru_logger.debug(">>> DEBUG: watch_current_tab finished.")

        # Tab-specific actions on switch
        if new_tab == TAB_CHAT:
            # If chat tab becomes active, maybe re-focus chat input
            # Also, populate its prompt list
            self.call_later(chat_handlers.populate_chat_sidebar_prompts_list_view, self)
            # Clear any previously selected prompt details in the chat sidebar
            self.call_later(self._clear_chat_sidebar_prompt_display)
            try: self.query_one("#chat-input", TextArea).focus()
            except QueryError: pass
<<<<<<< HEAD
            # Populate/refresh chat sidebar prompts list when switching to chat tab
            self.call_later(chat_handlers.populate_chat_sidebar_prompts_list, self)
            # Ensure the loaded prompt display is correctly initialized (e.g., hidden if no prompt loaded)
            # This might be redundant if _initialize_chat_sidebar_prompt_display handles it well,
            # but explicit reset ensures state consistency when tab is re-entered.
            if not self.chat_sidebar_loaded_prompt_id:
                 self.call_later(self._initialize_chat_sidebar_prompt_display)
=======
            # Add this line to populate prompts when chat tab is opened:
            self.call_later(chat_handlers.handle_chat_sidebar_prompt_search_changed, self, "") # Call with empty search term
            self.call_later(chat_handlers._populate_chat_character_search_list, self) # Populate character list
>>>>>>> ae5c1c67
        elif new_tab == TAB_CCP:
            # Initial population for CCP tab when switched to
            self.call_later(ccp_handlers.populate_ccp_character_select, self)
            self.call_later(ccp_handlers.populate_ccp_prompts_list_view, self)
            self.call_later(ccp_handlers.perform_ccp_conversation_search, self) # Initial search/list for conversations
        elif new_tab == TAB_NOTES:
            self.call_later(notes_handlers.load_and_display_notes_handler, self)
        if new_tab == TAB_SEARCH:
            if not self.search_active_sub_tab: # If no sub-tab is active yet for Search tab
                self.loguru_logger.debug(f"Switched to Search tab, activating initial sub-tab view: {self._initial_search_sub_tab_view}")
                # Use call_later to ensure the UI for SearchWindow is fully composed and ready
                self.call_later(setattr, self, 'search_active_sub_tab', self._initial_search_sub_tab_view)
        elif new_tab == TAB_INGEST:
            if not self.ingest_active_view:
                self.loguru_logger.debug(
                    f"Switched to Ingest tab, activating initial view: {self._initial_ingest_view}")
                self.call_later(setattr, self, 'ingest_active_view', self._initial_ingest_view)
        elif new_tab == TAB_INGEST:  # New elif block for Ingest tab
            if not self.ingest_active_view:  # If no view is active yet for this tab
                self.loguru_logger.debug(
                    f"Switched to Ingest tab, activating initial view: {self._initial_ingest_view}")
                # Use call_later to ensure the UI has settled after tab switch before changing sub-view
                self.call_later(setattr, self, 'ingest_active_view', self._initial_ingest_view)
        elif new_tab == TAB_TOOLS_SETTINGS:
            if not self.tools_settings_active_view:
                self.loguru_logger.debug(
                    f"Switched to Tools & Settings tab, activating initial view: {self._initial_tools_settings_view}")
                self.call_later(setattr, self, 'tools_settings_active_view', self._initial_tools_settings_view)
        elif new_tab == TAB_LLM:  # New elif block for LLM tab
            if not self.llm_active_view:  # If no view is active yet
                self.loguru_logger.debug(
                    f"Switched to LLM Management tab, activating initial view: {self._initial_llm_view}")
                self.call_later(setattr, self, 'llm_active_view', self._initial_llm_view)

        # --- Watchers for chat sidebar prompt display ---
        def watch_chat_sidebar_prompt_display_visible(self, visible: bool) -> None:
            self.loguru_logger.debug(f"Watcher: chat_sidebar_prompt_display_visible set to {visible}")
            try:
                display_area = self.query_one("#chat-loaded-prompt-display-area")
                copy_system_button = self.query_one("#chat-copy-system-prompt-button", Button)
                copy_user_button = self.query_one("#chat-copy-user-prompt-button", Button)

                if visible:
                    display_area.remove_class("hidden")
                    # Enable copy buttons only if there's text to copy
                    copy_system_button.disabled = not bool(self.chat_sidebar_loaded_prompt_system_text)
                    copy_user_button.disabled = not bool(self.chat_sidebar_loaded_prompt_user_text)
                else:
                    display_area.add_class("hidden")
                    copy_system_button.disabled = True
                    copy_user_button.disabled = True
            except QueryError as e:
                self.loguru_logger.error(f"UI component not found in watch_chat_sidebar_prompt_display_visible: {e}")
            except Exception as e_watch:
                self.loguru_logger.error(f"Error in watch_chat_sidebar_prompt_display_visible: {e_watch}",
                                         exc_info=True)

        def watch_chat_sidebar_loaded_prompt_title_text(self, new_title: str) -> None:
            try:
                self.query_one("#chat-loaded-prompt-title-static", Static).update(new_title or "N/A")
            except QueryError:
                pass

        def watch_chat_sidebar_loaded_prompt_system_text(self, new_system_prompt: str) -> None:
            try:
                self.query_one("#chat-loaded-prompt-system-text", TextArea).text = new_system_prompt
                # Update button disabled state based on new text, only if display area is visible
                if self.chat_sidebar_prompt_display_visible:
                    self.query_one("#chat-copy-system-prompt-button", Button).disabled = not bool(new_system_prompt)
            except QueryError:
                pass

        def watch_chat_sidebar_loaded_prompt_user_text(self, new_user_prompt: str) -> None:
            try:
                self.query_one("#chat-loaded-prompt-user-text", TextArea).text = new_user_prompt
                if self.chat_sidebar_prompt_display_visible:
                    self.query_one("#chat-copy-user-prompt-button", Button).disabled = not bool(new_user_prompt)
            except QueryError:
                pass

        def watch_chat_sidebar_loaded_prompt_keywords_text(self, new_keywords: str) -> None:
            try:
                self.query_one("#chat-loaded-prompt-keywords-static", Static).update(new_keywords or "None")
            except QueryError:
                pass

        def _initialize_chat_sidebar_prompt_display(self) -> None:
            """Ensures the loaded prompt display area is initially hidden and reactives cleared."""
            self.loguru_logger.debug("Initializing chat sidebar prompt display state.")
            self.chat_sidebar_loaded_prompt_id = None
            self.chat_sidebar_loaded_prompt_title_text = ""
            self.chat_sidebar_loaded_prompt_system_text = ""
            self.chat_sidebar_loaded_prompt_user_text = ""
            self.chat_sidebar_loaded_prompt_keywords_text = ""
            self.chat_sidebar_prompt_display_visible = False  # This will trigger the watcher

    # Watchers for sidebar collapsed states (keep as is)
    def watch_chat_sidebar_collapsed(self, collapsed: bool) -> None:
        if not self._ui_ready: # Keep the UI ready guard
            self.loguru_logger.debug("watch_chat_sidebar_collapsed: UI not ready.")
            return
        try:
            # Query for the new ID
            sidebar = self.query_one("#chat-left-sidebar") # <<< CHANGE THIS LINE
            sidebar.display = not collapsed # True = visible, False = hidden
            self.loguru_logger.debug(f"Chat left sidebar (#chat-left-sidebar) display set to {not collapsed}")
        except QueryError:
            # Update the error message to reflect the new ID
            self.loguru_logger.error("Chat left sidebar (#chat-left-sidebar) not found by watcher.") # <<< UPDATE ERROR MSG
        except Exception as e:
            self.loguru_logger.error(f"Error toggling chat left sidebar: {e}", exc_info=True)

    def watch_chat_right_sidebar_collapsed(self, collapsed: bool) -> None:
        """Hide or show the character settings sidebar."""
        if not hasattr(self, "app") or not self.app:  # Check if app is ready
            return
        if not self._ui_ready:
            return
        try:
            sidebar = self.query_one("#chat-right-sidebar")  # ID from create_chat_right_sidebar
            sidebar.display = not collapsed
        except QueryError:
            logging.error("Character sidebar widget (#chat-right-sidebar) not found.")

    def watch_notes_sidebar_left_collapsed(self, collapsed: bool) -> None:
        """Hide or show the notes left sidebar."""
        if not hasattr(self, "app") or not self.app:  # Check if app is ready
            return
        if not self._ui_ready:
            return
        try:
            sidebar = self.query_one("#notes-sidebar-left", NotesSidebarLeft)
            sidebar.display = not collapsed
            # Optional: adjust layout of notes-main-content if needed
        except QueryError:
            logging.error("Notes left sidebar widget (#notes-sidebar-left) not found.")

    def watch_notes_sidebar_right_collapsed(self, collapsed: bool) -> None:
        """Hide or show the notes right sidebar."""
        if not hasattr(self, "app") or not self.app:  # Check if app is ready
            return
        if not self._ui_ready:
            return
        try:
            sidebar = self.query_one("#notes-sidebar-right", NotesSidebarRight)
            sidebar.display = not collapsed
            # Optional: adjust layout of notes-main-content if needed
        except QueryError:
            logging.error("Notes right sidebar widget (#notes-sidebar-right) not found.")

    def watch_conv_char_sidebar_left_collapsed(self, collapsed: bool) -> None:
        """Hide or show the Conversations, Characters & Prompts left sidebar pane."""
        if not hasattr(self, "app") or not self.app:  # Check if app is ready
            return
        if not self._ui_ready:
            return
        try:
            sidebar_pane = self.query_one("#conv-char-left-pane") # The ID of the VerticalScroll
            sidebar_pane.display = not collapsed # True means visible, False means hidden
            logging.debug(f"Conversations, Characters & Prompts left pane display set to {not collapsed}")
        except QueryError:
            logging.error("Conversations, Characters & Prompts left sidebar pane (#conv-char-left-pane) not found.")
        except Exception as e:
            logging.error(f"Error toggling Conversations, Characters & Prompts left sidebar pane: {e}", exc_info=True)

    # --- Method DEFINITION for show_ingest_view ---
    def show_ingest_view(self, view_id_to_show: Optional[str]):
        """
        Shows the specified ingest view within the ingest-content-pane and hides others.
        If view_id_to_show is None, hides all ingest views.
        """
        self.log.debug(f"Attempting to show ingest view: {view_id_to_show}")
        try:
            ingest_content_pane = self.query_one("#ingest-content-pane")
            if view_id_to_show:
                ingest_content_pane.display = True
        except QueryError:
            self.log.error("#ingest-content-pane not found. Cannot manage ingest views.")
            return

        for view_id in self.ALL_INGEST_VIEW_IDS:
            try:
                view_container = self.query_one(f"#{view_id}")
                is_target = (view_id == view_id_to_show)
                view_container.display = is_target
                if is_target:
                    self.log.info(f"Displaying ingest view: #{view_id}")
            except QueryError:
                self.log.warning(f"Ingest view container '#{view_id}' not found during show_ingest_view.")

    async def save_current_note(self) -> bool:
        """Saves the currently selected note's title and content to the database."""
        if not self.notes_service or not self.current_selected_note_id or self.current_selected_note_version is None:
            logging.warning("No note selected or service unavailable. Cannot save.")
            # Optionally: self.notify("No note selected to save.", severity="warning")
            return False

        try:
            editor = self.query_one("#notes-editor-area", TextArea)
            title_input = self.query_one("#notes-title-input", Input)
            current_content = editor.text
            current_title = title_input.value

            # Check if title or content actually changed to avoid unnecessary saves.
            # This requires storing the original loaded title/content if not already done by reactives.
            # For now, we save unconditionally if a note is selected.
            # A more advanced check could compare with self.current_selected_note_title and self.current_selected_note_content

            logging.info(
                f"Attempting to save note ID: {self.current_selected_note_id}, Version: {self.current_selected_note_version}")
            success = self.notes_service.update_note(
                user_id=self.notes_user_id,
                note_id=self.current_selected_note_id,
                update_data={'title': current_title, 'content': current_content},
                expected_version=self.current_selected_note_version
            )
            if success:
                logging.info(f"Note {self.current_selected_note_id} saved successfully.")
                # Update version and potentially title/content reactive vars if update_note returns new state
                # For now, we re-fetch to get the new version.
                updated_note_details = self.notes_service.get_note_by_id(
                    user_id=self.notes_user_id,
                    note_id=self.current_selected_note_id
                )
                if updated_note_details:
                    self.current_selected_note_version = updated_note_details.get('version')
                    self.current_selected_note_title = updated_note_details.get('title')  # Update reactive
                    # self.current_selected_note_content = updated_note_details.get('content') # Update reactive

                    # Refresh the list in the left sidebar to reflect title changes and update item version
                    await notes_handlers.load_and_display_notes_handler(self)
                    # self.notify("Note saved!", severity="information") # If notifications are setup
                else:
                    # Note might have been deleted by another client after our successful update, though unlikely.
                    logging.warning(f"Note {self.current_selected_note_id} not found after presumably successful save.")
                    # self.notify("Note saved, but failed to refresh details.", severity="warning")

                return True
            else:
                # This path should ideally not be reached if update_note raises exceptions on failure.
                logging.warning(
                    f"notes_service.update_note for {self.current_selected_note_id} returned False without raising error.")
                # self.notify("Failed to save note (unknown reason).", severity="error")
                return False

        except ConflictError as e:
            logging.error(f"Conflict saving note {self.current_selected_note_id}: {e}", exc_info=True)
            # self.notify(f"Save conflict: {e}. Please reload the note.", severity="error")
            # Optionally, offer to reload the note or overwrite. For now, just log.
            # await self.handle_save_conflict() # A new method to manage this
            return False
        except CharactersRAGDBError as e:
            logging.error(f"Database error saving note {self.current_selected_note_id}: {e}", exc_info=True)
            # self.notify("Error saving note to database.", severity="error")
            return False
        except QueryError as e:
            logging.error(f"UI component not found while saving note: {e}", exc_info=True)
            # self.notify("UI error while saving note.", severity="error")
            return False
        except Exception as e:
            logging.error(f"Unexpected error saving note {self.current_selected_note_id}: {e}", exc_info=True)
            # self.notify("Unexpected error saving note.", severity="error")
            return False

    # --- Notes UI Event Handlers (Chat Tab Sidebar) ---
    @on(Button.Pressed, "#chat-notes-create-new-button")
    async def handle_chat_notes_create_new(self, event: Button.Pressed) -> None:
        """Handles the 'Create New Note' button press in the chat sidebar's notes section."""
        self.loguru_logger.info(f"Attempting to create new note for user: {self.notes_user_id}")
        default_title = "New Note"
        default_content = ""

        if not self.notes_service:
            self.notify("Notes service is not available.", severity="error")
            self.loguru_logger.error("Notes service not available in handle_chat_notes_create_new.")
            return

        try:
            # 1. Call self.notes_service.add_note
            new_note_id = self.notes_service.add_note(
                user_id=self.notes_user_id,
                title=default_title,
                content=default_content,
                # keywords, parent_id, etc., can be added if needed
            )

            if new_note_id:
                # 2. Store Note ID and Version
                self.current_chat_note_id = new_note_id
                self.current_chat_note_version = 1  # Assuming version starts at 1
                self.loguru_logger.info(f"New note created with ID: {new_note_id}, Version: {self.current_chat_note_version}")

                # 3. Update UI Input Fields
                title_input = self.query_one("#chat-notes-title-input", Input)
                content_textarea = self.query_one("#chat-notes-content-textarea", TextArea)
                title_input.value = default_title
                content_textarea.text = default_content

                # 4. Add to ListView
                notes_list_view = self.query_one("#chat-notes-listview", ListView)
                new_list_item = ListItem(Label(default_title))
                new_list_item.id = f"note-item-{new_note_id}" # Ensure unique DOM ID for the ListItem itself
                # We'll need a way to store the actual note_id on the ListItem for retrieval,
                # Textual's ListItem doesn't have a direct `data` attribute.
                # A common pattern is to use a custom ListItem subclass or manage a mapping.
                # For now, we can set the DOM ID and parse it, or use a custom attribute if we make one.
                # setattr(new_list_item, "_note_id", new_note_id) # Example of custom attribute
                # Or, more simply for now, we can rely on on_chat_notes_collapsible_toggle to refresh the whole list
                # which will then pick up the new note from the DB.
                # For immediate feedback without full list refresh:
                await notes_list_view.prepend(new_list_item) # Prepend to show at top

                # 5. Set Focus
                title_input.focus()

                self.notify("New note created in sidebar.", severity="information")
            else:
                self.notify("Failed to create new note (no ID returned).", severity="error")
                self.loguru_logger.error("notes_service.add_note did not return a new_note_id.")

        except CharactersRAGDBError as e: # Specific DB error
            self.loguru_logger.error(f"Database error creating new note: {e}", exc_info=True)
            self.notify(f"DB error creating note: {e}", severity="error")
        except Exception as e: # Catch-all for other unexpected errors
            self.loguru_logger.error(f"Unexpected error creating new note: {e}", exc_info=True)
            self.notify(f"Error creating note: {type(e).__name__}", severity="error")

    @on(Button.Pressed, "#chat-notes-search-button")
    async def handle_chat_notes_search(self, event: Button.Pressed) -> None:
        """Handles the 'Search' button press in the chat sidebar's notes section."""
        self.loguru_logger.info(f"Search Notes button pressed. User ID: {self.notes_user_id}")

        if not self.notes_service:
            self.notify("Notes service is not available.", severity="error")
            self.loguru_logger.error("Notes service not available in handle_chat_notes_search.")
            return

        try:
            search_input = self.query_one("#chat-notes-search-input", Input)
            search_term = search_input.value.strip()

            notes_list_view = self.query_one("#chat-notes-listview", ListView)
            await notes_list_view.clear()

            listed_notes: List[Dict[str, Any]] = []
            limit = 50

            if not search_term:
                self.loguru_logger.info("Empty search term, listing all notes.")
                listed_notes = self.notes_service.list_notes(user_id=self.notes_user_id, limit=limit)
            else:
                self.loguru_logger.info(f"Searching notes with term: '{search_term}'")
                listed_notes = self.notes_service.search_notes(user_id=self.notes_user_id, search_term=search_term, limit=limit)

            if listed_notes:
                for note in listed_notes:
                    note_title = note.get('title', 'Untitled Note')
                    note_id = note.get('id')
                    if not note_id:
                        self.loguru_logger.warning(f"Note found without an ID during search: {note_title}. Skipping.")
                        continue

                    list_item_label = Label(note_title)
                    new_list_item = ListItem(list_item_label)
                    new_list_item.id = f"note-item-{note_id}"
                    # setattr(new_list_item, "_note_data", note) # If needed later for load
                    await notes_list_view.append(new_list_item)

                self.notify(f"{len(listed_notes)} notes found.", severity="information")
                self.loguru_logger.info(f"Populated notes list with {len(listed_notes)} search results.")
                self.loguru_logger.debug(f"ListView child count after search population: {notes_list_view.child_count}") # Added log
            else:
                msg = "No notes match your search." if search_term else "No notes found."
                self.notify(msg, severity="information")
                self.loguru_logger.info(msg)

        except CharactersRAGDBError as e:
            self.loguru_logger.error(f"Database error searching notes: {e}", exc_info=True)
            self.notify(f"DB error searching notes: {e}", severity="error")
        except QueryError as e_query:
            self.loguru_logger.error(f"UI element not found during notes search: {e_query}", exc_info=True)
            self.notify("UI error during notes search.", severity="error")
        except Exception as e:
            self.loguru_logger.error(f"Unexpected error searching notes: {e}", exc_info=True)
            self.notify(f"Error searching notes: {type(e).__name__}", severity="error")

    @on(Button.Pressed, "#chat-notes-load-button")
    async def handle_chat_notes_load(self, event: Button.Pressed) -> None:
        """Handles the 'Load Note' button press in the chat sidebar's notes section."""
        self.loguru_logger.info(f"Load Note button pressed. User ID: {self.notes_user_id}")

        if not self.notes_service:
            self.notify("Notes service is not available.", severity="error")
            self.loguru_logger.error("Notes service not available in handle_chat_notes_load.")
            return

        try:
            notes_list_view = self.query_one("#chat-notes-listview", ListView)
            selected_list_item = notes_list_view.highlighted_child

            if selected_list_item is None or not selected_list_item.id:
                self.notify("Please select a note to load.", severity="warning")
                return

            # Extract actual_note_id from the ListItem's DOM ID
            dom_id_parts = selected_list_item.id.split("note-item-")
            if len(dom_id_parts) < 2 or not dom_id_parts[1]:
                self.notify("Selected item has an invalid ID format.", severity="error")
                self.loguru_logger.error(f"Invalid ListItem ID format: {selected_list_item.id}")
                return

            actual_note_id = dom_id_parts[1]
            self.loguru_logger.info(f"Attempting to load note with ID: {actual_note_id}")

            note_data = self.notes_service.get_note_by_id(user_id=self.notes_user_id, note_id=actual_note_id)

            if note_data:
                title_input = self.query_one("#chat-notes-title-input", Input)
                content_textarea = self.query_one("#chat-notes-content-textarea", TextArea)

                loaded_title = note_data.get('title', '')
                loaded_content = note_data.get('content', '')
                loaded_version = note_data.get('version')
                loaded_id = note_data.get('id')

                title_input.value = loaded_title
                content_textarea.text = loaded_content

                self.current_chat_note_id = loaded_id
                self.current_chat_note_version = loaded_version

                self.notify(f"Note '{loaded_title}' loaded.", severity="information")
                self.loguru_logger.info(f"Note '{loaded_title}' (ID: {loaded_id}, Version: {loaded_version}) loaded into UI.")
            else:
                self.notify(f"Could not load note (ID: {actual_note_id}). It might have been deleted.", severity="warning")
                self.loguru_logger.warning(f"Note with ID {actual_note_id} not found by service.")
                # Clear fields if note not found
                self.query_one("#chat-notes-title-input", Input).value = ""
                self.query_one("#chat-notes-content-textarea", TextArea).text = ""
                self.current_chat_note_id = None
                self.current_chat_note_version = None

        except CharactersRAGDBError as e_db:
            self.loguru_logger.error(f"Database error loading note: {e_db}", exc_info=True)
            self.notify(f"DB error loading note: {e_db}", severity="error")
        except QueryError as e_query:
            self.loguru_logger.error(f"UI element not found during note load: {e_query}", exc_info=True)
            self.notify("UI error during note load.", severity="error")
        except Exception as e:
            self.loguru_logger.error(f"Unexpected error loading note: {e}", exc_info=True)
            self.notify(f"Error loading note: {type(e).__name__}", severity="error")

    @on(Button.Pressed, "#chat-notes-save-button")
    async def handle_chat_notes_save(self, event: Button.Pressed) -> None:
        """Handles the 'Save Note' button press in the chat sidebar's notes section."""
        self.loguru_logger.info(f"Save Note button pressed. User ID: {self.notes_user_id}")

        if not self.notes_service:
            self.notify("Notes service is not available.", severity="error")
            self.loguru_logger.error("Notes service not available in handle_chat_notes_save.")
            return

        if not self.current_chat_note_id or self.current_chat_note_version is None:
            self.notify("No active note to save. Load or create a note first.", severity="warning")
            self.loguru_logger.warning("handle_chat_notes_save called without an active note_id or version.")
            return

        try:
            title_input = self.query_one("#chat-notes-title-input", Input)
            content_textarea = self.query_one("#chat-notes-content-textarea", TextArea)

            title = title_input.value
            content = content_textarea.text

            update_data = {"title": title, "content": content}

            self.loguru_logger.info(f"Attempting to save note ID: {self.current_chat_note_id}, Version: {self.current_chat_note_version}")

            success = self.notes_service.update_note(
                user_id=self.notes_user_id,
                note_id=self.current_chat_note_id,
                update_data=update_data,
                expected_version=self.current_chat_note_version
            )

            if success: # Should be true if no exception was raised by DB layer for non-Conflict errors
                self.current_chat_note_version += 1
                self.notify("Note saved successfully.", severity="information")
                self.loguru_logger.info(f"Note {self.current_chat_note_id} saved. New version: {self.current_chat_note_version}")

                # Update ListView item
                try:
                    notes_list_view = self.query_one("#chat-notes-listview", ListView)
                    # Find the specific ListItem to update its Label
                    # This requires iterating or querying if the ListItem's DOM ID is known
                    item_dom_id = f"note-item-{self.current_chat_note_id}"
                    for item in notes_list_view.children:
                        if isinstance(item, ListItem) and item.id == item_dom_id:
                            # Assuming the first child of ListItem is the Label we want to update
                            label_to_update = item.query_one(Label)
                            label_to_update.update(title) # Update with the new title
                            self.loguru_logger.debug(f"Updated title in ListView for note ID {self.current_chat_note_id} to '{title}'")
                            break
                        else:
                            self.loguru_logger.debug(f"ListItem with ID {item_dom_id} not found for title update after save (iterated item ID: {item.id}).")
                except QueryError as e_lv_update:
                    self.loguru_logger.error(f"Error querying Label within ListView item to update title: {e_lv_update}")
                except Exception as e_item_update: # Catch other errors during list item update
                    self.loguru_logger.error(f"Unexpected error updating list item title: {e_item_update}", exc_info=True)
            else:
                # This case might not be hit if service raises exceptions for all failures
                self.notify("Failed to save note. Reason unknown.", severity="error")
                self.loguru_logger.error(f"notes_service.update_note returned False for note {self.current_chat_note_id}")

        except ConflictError:
            self.loguru_logger.warning(f"Save conflict for note {self.current_chat_note_id}. Expected version: {self.current_chat_note_version}")
            self.notify("Save conflict: Note was modified elsewhere. Please reload and reapply changes.", severity="error", timeout=10)
        except CharactersRAGDBError as e_db:
            self.loguru_logger.error(f"Database error saving note {self.current_chat_note_id}: {e_db}", exc_info=True)
            self.notify(f"DB error saving note: {e_db}", severity="error")
        except QueryError as e_query:
            self.loguru_logger.error(f"UI element not found during note save: {e_query}", exc_info=True)
            self.notify("UI error during note save.", severity="error")
        except Exception as e:
            self.loguru_logger.error(f"Unexpected error saving note {self.current_chat_note_id}: {e}", exc_info=True)
            self.notify(f"Error saving note: {type(e).__name__}", severity="error")

    @on(Collapsible.Toggled, "#chat-notes-collapsible")
    async def on_chat_notes_collapsible_toggle(self, event: Collapsible.Toggled) -> None:
        """Handles the expansion/collapse of the Notes collapsible section in the chat sidebar."""
        if not event.collapsible.collapsed:  # If the collapsible was just expanded
            self.loguru_logger.info(f"Notes collapsible opened in chat sidebar. User ID: {self.notes_user_id}. Refreshing list.")

            if not self.notes_service:
                self.notify("Notes service is not available.", severity="error")
                self.loguru_logger.error("Notes service not available in on_chat_notes_collapsible_toggle.")
                return

            try:
                # 1. Clear ListView
                notes_list_view = self.query_one("#chat-notes-listview", ListView)
                await notes_list_view.clear()

                # 2. Call self.notes_service.list_notes
                # Limit to a reasonable number, e.g., 50, most recent first if service supports sorting
                listed_notes = self.notes_service.list_notes(user_id=self.notes_user_id, limit=50)

                # 3. Populate ListView
                if listed_notes:
                    for note in listed_notes:
                        note_title = note.get('title', 'Untitled Note')
                        note_id = note.get('id')
                        if not note_id:
                            self.loguru_logger.warning(f"Note found without an ID: {note_title}. Skipping.")
                            continue

                        list_item_label = Label(note_title)
                        new_list_item = ListItem(list_item_label)
                        # Store the actual note_id on the ListItem for retrieval.
                        # Using a unique DOM ID for the ListItem itself.
                        new_list_item.id = f"note-item-{note_id}"
                        # A custom attribute to store data:
                        # setattr(new_list_item, "_note_data", note) # Store whole note or just id/version

                        await notes_list_view.append(new_list_item)
                    self.notify("Notes list refreshed.", severity="information")
                    self.loguru_logger.info(f"Populated notes list with {len(listed_notes)} items.")
                else:
                    self.notify("No notes found.", severity="information")
                    self.loguru_logger.info("No notes found for user after refresh.")

            except CharactersRAGDBError as e: # Specific DB error
                self.loguru_logger.error(f"Database error listing notes: {e}", exc_info=True)
                self.notify(f"DB error listing notes: {e}", severity="error")
            except QueryError as e_query: # If UI elements are not found
                 self.loguru_logger.error(f"UI element not found in notes toggle: {e_query}", exc_info=True)
                 self.notify("UI error while refreshing notes.", severity="error")
            except Exception as e: # Catch-all for other unexpected errors
                self.loguru_logger.error(f"Unexpected error listing notes: {e}", exc_info=True)
                self.notify(f"Error listing notes: {type(e).__name__}", severity="error")
        else:
            self.loguru_logger.info("Notes collapsible closed in chat sidebar.")

    ########################################################################
    #
    # --- EVENT DISPATCHERS ---
    #
    ########################################################################
    async def on_button_pressed(self, event: Button.Pressed) -> None:
        """Handle button presses for tabs, sending messages, and message actions."""
        button = event.button
        button_id = button.id
        self.loguru_logger.debug(f"Button pressed: ID: {button_id}, Classes: {button.classes}, Label: '{button.label}' on tab {self.current_tab}") # More info

        # Tab Switching
        if button_id and button_id.startswith("tab-"):
            await tab_handlers.handle_tab_button_pressed(self, button_id)
            return # Handled

        current_active_tab = self.current_tab

        # Sidebar Toggles (now tab-specific)
        if button_id and button_id.startswith("toggle-"):
            if current_active_tab == TAB_CHAT:
                if button_id in ["toggle-chat-left-sidebar", "toggle-chat-right-sidebar"]:
                    await chat_handlers.handle_chat_tab_sidebar_toggle(self, button_id)
                    return
            elif current_active_tab == TAB_CCP:
                if button_id in ["toggle-conv-char-left-sidebar", "toggle-conv-char-right-sidebar"]:
                    await ccp_handlers.handle_ccp_tab_sidebar_toggle(self, button_id)
                    return
            elif current_active_tab == TAB_NOTES:
                if button_id in ["toggle-notes-sidebar-left", "toggle-notes-sidebar-right"]:
                    await notes_handlers.handle_notes_tab_sidebar_toggle(self, button_id)
                    return
            elif current_active_tab == TAB_SEARCH:
                self.loguru_logger.info(f"Button '{button_id}' on active Search tab.")
                search_button_id_to_view_map = {
                    SEARCH_NAV_RAG_QA: SEARCH_VIEW_RAG_QA,
                    SEARCH_NAV_RAG_CHAT: SEARCH_VIEW_RAG_CHAT,
                    SEARCH_NAV_EMBEDDINGS_CREATION: SEARCH_VIEW_EMBEDDINGS_CREATION,
                    SEARCH_NAV_RAG_MANAGEMENT: SEARCH_VIEW_RAG_MANAGEMENT,
                    SEARCH_NAV_EMBEDDINGS_MANAGEMENT: SEARCH_VIEW_EMBEDDINGS_MANAGEMENT,
                }
                if button_id in search_button_id_to_view_map:
                    view_to_activate = search_button_id_to_view_map[button_id]
                    self.loguru_logger.debug(
                        f"Search nav button '{button_id}' pressed. Activating view '{view_to_activate}'.")
                    self.search_active_sub_tab = view_to_activate
                    return  # Search sub-navigation button handled.
                else:
                    self.loguru_logger.warning(
                        f"Unhandled button on SEARCH tab: ID:{button_id}, Label:'{event.button.label}'")
                return  # Explicitly return after handling (or logging unhandled) buttons on Search tab.
                # --- Ingest Nav Pane Buttons (within Ingest Tab) ---
            elif self.current_tab == "ingest":  # Only process these if ingest tab is active
                if button_id == "ingest-nav-prompts":
                    if button_id and button_id.startswith("ingest-nav-"):
                        view_to_activate = button_id.replace("ingest-nav-", "-view-")  # Corrected replacement
                        self.loguru_logger.info(
                            f"Ingest nav button '{button_id}' pressed. Activating view '{view_to_activate}'.")
                        self.ingest_active_view = view_to_activate
                        # Simplified and more careful initialization for the prompts view
                        if view_to_activate == "ingest-view-prompts":
                            try:
                                selected_list_view = self.query_one("#ingest-prompts-selected-files-list", ListView)
                                if not selected_list_view.children:  # Only if it's truly empty
                                    await selected_list_view.clear()  # Clear just in case, then append
                                    await selected_list_view.append(ListItem(Label("No files selected.")))

                                preview_area = self.query_one("#ingest-prompts-preview-area", VerticalScroll)
                                # Only add placeholder if preview is empty
                                if not preview_area.children:
                                   #await preview_area.clear()  # Clear just in case, then mount
                                    await preview_area.mount(
                                        Static("Select files to see a preview.",
                                               id="ingest-prompts-preview-placeholder"))
                            except QueryError:
                                self.loguru_logger.warning(
                                    "Failed to initialize prompts list/preview for ingest-view-prompts on nav click.")
                        return  # Nav button handled
                    self.show_ingest_view("ingest-view-prompts")
                    try:
                        selected_list_view = self.query_one("#ingest-prompts-selected-files-list", ListView)
                        if not selected_list_view._nodes:
                            await selected_list_view.append(ListItem(Label("No files selected.")))
                        preview_area = self.query_one("#ingest-prompts-preview-area", VerticalScroll)
                        await preview_area.remove_children()  # Clear old preview
                        await preview_area.mount(
                            Static("Select files to see a preview.", id="ingest-prompts-preview-placeholder"))
                    except QueryError:
                        self.log.warning("Failed to initialize prompts list view elements on nav click.")
                elif button_id == "ingest-nav-characters":
                    self.show_ingest_view("ingest-view-characters")
                elif button_id == "ingest-nav-media":
                    self.show_ingest_view("ingest-view-media")
                elif button_id == "ingest-nav-notes":
                    self.show_ingest_view("ingest-view-notes")
                elif button_id == "ingest-nav-tldw-api":
                    self.show_ingest_view("ingest-view-tldw-api")

                # --- Buttons within ingest-view-prompts ---
                # Ensure these handlers are only called if the ingest-view-prompts is active
                # or simply rely on the button_id being unique enough.
                elif button_id == "ingest-prompts-select-file-button":
                    # This is where ingest_events.handle_... is CALLED
                    await ingest_events.handle_ingest_prompts_select_file_button_pressed(self)
                elif button_id == "ingest-prompts-clear-files-button":
                    await ingest_events.handle_ingest_prompts_clear_files_button_pressed(self)
                elif button_id == "ingest-prompts-import-now-button":
                    await ingest_events.handle_ingest_prompts_import_now_button_pressed(self)


        # --- Tab-Specific Button Actions ---
        if current_active_tab == TAB_CHAT:
            action_widget = self._get_chat_message_widget_from_button(button)
            if action_widget:
                self.loguru_logger.debug(
                    f"Button (ID: {button_id}, Label: '{button.label}') identified as part of ChatMessage. Delegating to chat_actions.")
                await chat_handlers.handle_chat_action_button_pressed(self, button, action_widget)
                return
<<<<<<< HEAD

            # ---- If not part of a ChatMessage, check for other specific Chat tab buttons by ID ----
            self.loguru_logger.debug(
                f"Button (ID: {button_id}, Label: '{button.label}') not part of ChatMessage. Checking specific Chat tab button IDs.")
            if button_id == "send-chat":
                await chat_handlers.handle_chat_send_button_pressed(self, TAB_CHAT)
            elif button_id == "chat-new-conversation-button":
                await chat_handlers.handle_chat_new_conversation_button_pressed(self)
            elif button_id == "chat-save-current-chat-button":
                await chat_handlers.handle_chat_save_current_chat_button_pressed(self)
            elif button_id == "chat-save-conversation-details-button":
                await chat_handlers.handle_chat_save_details_button_pressed(self)
            elif button_id == "chat-conversation-load-selected-button":
                await chat_handlers.handle_chat_load_selected_button_pressed(self)
                # --- Chat Sidebar Prompt Buttons ---
            elif button_id == "chat-prompt-load-selected-button":
                await chat_handlers.handle_chat_load_selected_sidebar_prompt_button_pressed(self)
            elif button_id == "chat-copy-system-prompt-button":
                await chat_handlers.handle_chat_copy_system_prompt_button_pressed(self)
            elif button_id == "chat-copy-user-prompt-button":
                await chat_handlers.handle_chat_copy_user_prompt_button_pressed(self)
            else:
                # This log now has more context if a button is truly unhandled
                # New buttons for chat sidebar prompt copy
                if button_id == "chat-sidebar-copy-system-prompt-button":
                    await chat_handlers.handle_chat_sidebar_copy_system_prompt_button_pressed(self)
                    return
                elif button_id == "chat-sidebar-copy-user-prompt-button":
                    await chat_handlers.handle_chat_sidebar_copy_user_prompt_button_pressed(self)
                    return
                self.loguru_logger.warning(
                    f"Unhandled button on CHAT tab -> ID: {button_id}, "
                    f"Label: '{button.label}', Classes: {button.classes}"
                )
=======
            if button_id == "send-chat": await chat_handlers.handle_chat_send_button_pressed(self, TAB_CHAT)
            elif button_id == "chat-new-conversation-button": await chat_handlers.handle_chat_new_conversation_button_pressed(self)
            elif button_id == "chat-new-temp-chat-button": await chat_handlers.handle_chat_new_conversation_button_pressed(self) # Reuses existing handler
            elif button_id == "chat-save-current-chat-button": await chat_handlers.handle_chat_save_current_chat_button_pressed(self)
            elif button_id == "chat-save-conversation-details-button": await chat_handlers.handle_chat_save_details_button_pressed(self)
            elif button_id == "chat-conversation-load-selected-button": await chat_handlers.handle_chat_load_selected_button_pressed(self)
            elif button_id == "chat-prompt-load-selected-button": await chat_handlers.handle_chat_view_selected_prompt_button_pressed(self)
            elif button_id == "chat-prompt-copy-system-button": await chat_handlers.handle_chat_copy_system_prompt_button_pressed(self)
            elif button_id == "chat-prompt-copy-user-button": await chat_handlers.handle_chat_copy_user_prompt_button_pressed(self)
            elif button_id == "chat-load-character-button": await chat_handlers.handle_chat_load_character_button_pressed(self, event) # Pass event if needed by handler
            elif button_id == "chat-clear-active-character-button": # Ensure this exact line exists
                await chat_handlers.handle_chat_clear_active_character_button_pressed(self)
            # --- Chat Tab Notes Sidebar Buttons ---
            # These are handled by @on decorators, so we just acknowledge them here to prevent "unhandled" warnings.
            elif button_id == "chat-notes-create-new-button": self.loguru_logger.debug(f"Button {button_id} handled by @on decorator.")
            elif button_id == "chat-notes-search-button": self.loguru_logger.debug(f"Button {button_id} handled by @on decorator.")
            elif button_id == "chat-notes-load-button": self.loguru_logger.debug(f"Button {button_id} handled by @on decorator.")
            elif button_id == "chat-notes-save-button": self.loguru_logger.debug(f"Button {button_id} handled by @on decorator.")
            else: self.loguru_logger.warning(f"Unhandled button on CHAT tab -> ID: {button_id}, Label: '{button.label}'")
>>>>>>> ae5c1c67

        elif current_active_tab == TAB_CCP:
            # ---- First, try to identify if it's an action button within a ChatMessage (if CCP tab uses them) ----
            action_widget_ccp = self._get_chat_message_widget_from_button(button)
            if action_widget_ccp:
                self.loguru_logger.debug(
                    f"Button (ID: {button_id}, Label: '{button.label}') identified as part of ChatMessage on CCP tab. Delegating.")
                await chat_handlers.handle_chat_action_button_pressed(self, button, action_widget_ccp) # Assuming generic actions
                return
            if button_id == "conv-char-conversation-search-button": await ccp_handlers.handle_ccp_conversation_search_button_pressed(self)
            elif button_id == "ccp-import-character-button": await ccp_handlers.handle_ccp_import_character_button_pressed(self)
            elif button_id == "conv-char-load-button": await ccp_handlers.handle_ccp_load_conversation_button_pressed(self)
            elif button_id == "conv-char-save-details-button": await ccp_handlers.handle_ccp_save_conversation_details_button_pressed(self)
            elif button_id == "ccp-import-prompt-button": await ccp_handlers.handle_ccp_import_prompt_button_pressed(self)
            elif button_id == "ccp-prompt-create-new-button": await ccp_handlers.handle_ccp_prompt_create_new_button_pressed(self)
            elif button_id == "ccp-prompt-load-selected-button": await ccp_handlers.handle_ccp_prompt_load_selected_button_pressed(self)
            elif button_id == "ccp-prompt-save-button": await ccp_handlers.handle_ccp_prompt_save_button_pressed(self) # For RIGHT pane editor
            elif button_id == "ccp-prompt-clone-button": await ccp_handlers.handle_ccp_prompt_clone_button_pressed(self) # For RIGHT pane editor
            elif button_id == "ccp-prompt-delete-button": await ccp_handlers.handle_ccp_prompt_delete_button_pressed(self) # For RIGHT pane editor
            # Buttons for CENTER PANE editor
            elif button_id == "ccp-editor-prompt-save-button": await ccp_handlers.handle_ccp_editor_prompt_save_button_pressed(self)
            elif button_id == "ccp-editor-prompt-clone-button": await ccp_handlers.handle_ccp_editor_prompt_clone_button_pressed(self)
            elif button_id == "ccp-editor-prompt-delete-button": await ccp_handlers.handle_ccp_editor_prompt_delete_button_pressed(self)
            elif button_id == "ccp-import-conversation-button": await ccp_handlers.handle_ccp_import_conversation_button_pressed(self)

            else: self.loguru_logger.warning(f"Unhandled button on CCP tab -> ID: {button_id}, Label: '{button.label}'")

        # --- Notes Tab ---
        elif current_active_tab == TAB_NOTES:
            if button_id == "notes-create-new-button": await notes_handlers.handle_notes_create_new_button_pressed(self)
            elif button_id == "notes-edit-selected-button": await notes_handlers.handle_notes_edit_selected_button_pressed(self)
            elif button_id == "notes-import-button": await notes_handlers.handle_notes_import_button_pressed(self)
            elif button_id == "notes-search-button": await notes_handlers.handle_notes_search_button_pressed(self)
            elif button_id == "notes-load-selected-button": await notes_handlers.handle_notes_load_selected_button_pressed(self)
            elif button_id == "notes-save-current-button": await notes_handlers.handle_notes_save_current_button_pressed(self)
            elif button_id == "notes-save-button": await notes_handlers.handle_notes_main_save_button_pressed(self)
            elif button_id == "notes-delete-button": await notes_handlers.handle_notes_delete_button_pressed(self)
            elif button_id == "notes-save-keywords-button": await notes_handlers.handle_notes_save_keywords_button_pressed(self)
            else: self.loguru_logger.warning(f"Unhandled button on NOTES tab: {button_id}")

        # --- Media Tab ---
        elif current_active_tab == TAB_MEDIA:
            if button_id and button_id.startswith("media-nav-"):
                # e.g., "media-nav-video-audio" -> "media-view-video-audio"
                view_to_activate = button_id.replace("media-nav-", "media-view-")
                self.loguru_logger.debug(f"Media nav button '{button_id}' pressed. Activating view '{view_to_activate}'.")
                self.media_active_view = view_to_activate # Triggers watcher
                await media_handlers.handle_media_nav_button_pressed(self, button_id)
                return
            elif button_id and button_id.startswith("media-search-button-"):
                await media_handlers.handle_media_search_button_pressed(self, button_id)
                return
            elif button_id and button_id.startswith("media-load-selected-button-"):
                await media_handlers.handle_media_load_selected_button_pressed(self, button_id)
                return
            else:
                self.loguru_logger.warning(f"Unhandled button on MEDIA tab: ID:{button_id}, Label:'{button.label}'")

        # --- Ingestion Tab ---
        elif current_active_tab == TAB_INGEST:
            # Navigation buttons within the Ingest tab's left pane
            if button_id and button_id.startswith("ingest-nav-"):
                view_to_activate_nav = button_id.replace("ingest-nav-", "ingest-view-")
                self.loguru_logger.info(
                    f"Ingest nav button '{button_id}' pressed. Activating view '{view_to_activate_nav}'.")
                self.ingest_active_view = view_to_activate_nav

                if view_to_activate_nav == "ingest-view-prompts":
                    try:
                        selected_list_view = self.query_one("#ingest-prompts-selected-files-list", ListView)
                        if not selected_list_view.children:
                            await selected_list_view.clear()
                            await selected_list_view.append(ListItem(Label("No files selected.")))
                        preview_area = self.query_one("#ingest-prompts-preview-area", VerticalScroll)
                        if not preview_area.children:
                            await preview_area.mount(
                                Static("Select files to see a preview.", id="ingest-prompts-preview-placeholder"))
                    except QueryError:
                        self.loguru_logger.warning(
                            "Failed to initialize prompts list/preview elements on nav click to prompts.")
                elif view_to_activate_nav == "ingest-view-characters":
                    try:
                        selected_list_view = self.query_one("#ingest-characters-selected-files-list", ListView)
                        if not selected_list_view.children:
                            await selected_list_view.clear()
                            await selected_list_view.append(ListItem(Label("No files selected.")))
                        preview_area = self.query_one("#ingest-characters-preview-area", VerticalScroll)
                        if not preview_area.children:
                            await preview_area.mount(
                                Static("Select files to see a preview.", id="ingest-characters-preview-placeholder"))
                    except QueryError:
                        self.loguru_logger.warning(
                            "Failed to initialize characters list/preview for ingest-view-characters on nav click.")
                    return  # Nav button handled

            # ELSE, if not a nav button, it must be a button within an active sub-view
            else:
                active_ingest_sub_view = self.ingest_active_view

                if active_ingest_sub_view == "ingest-view-prompts":
                    if button_id == "ingest-prompts-select-file-button":
                        await ingest_events.handle_ingest_prompts_select_file_button_pressed(self);
                        return
                    elif button_id == "ingest-prompts-clear-files-button":
                        await ingest_events.handle_ingest_prompts_clear_files_button_pressed(self);
                        return
                    elif button_id == "ingest-prompts-import-now-button":
                        await ingest_events.handle_ingest_prompts_import_now_button_pressed(self);
                        return

                elif active_ingest_sub_view == "ingest-view-characters":
                    if button_id == "ingest-characters-select-file-button":
                        await ingest_events.handle_ingest_characters_select_file_button_pressed(self);
                        return
                    elif button_id == "ingest-characters-clear-files-button":
                        await ingest_events.handle_ingest_characters_clear_files_button_pressed(self);
                        return
                    elif button_id == "ingest-characters-import-now-button":
                        await ingest_events.handle_ingest_characters_import_now_button_pressed(self);
                        return

                # Add other sub-views like ingest-view-notes here
                # elif active_ingest_sub_view == "ingest-view-notes":
                #     # ... handle buttons for notes ingest ...
                #     pass # Remember to return if handled

                # If no sub-view button matched after checking the active sub-view:
                self.loguru_logger.warning(
                    f"Unhandled button on INGEST tab: ID:{button_id}, Label:'{event.button.label}' (Active Ingest View: {active_ingest_sub_view})")
                return  # Return after logging unhandled Ingest tab button

        # --- Tools & Settings Tab ---
        elif current_active_tab == TAB_TOOLS_SETTINGS:
            if button_id and button_id.startswith("ts-nav-"):
                # Extract the view name from the button ID
                # e.g., "ts-nav-general-settings" -> "ts-view-general-settings"
                view_to_activate = button_id.replace("ts-nav-", "ts-view-")
                self.loguru_logger.debug(
                    f"Tools & Settings nav button '{button_id}' pressed. Activating view '{view_to_activate}'.")
                self.tools_settings_active_view = view_to_activate  # This will trigger the watcher
            else:
                self.loguru_logger.warning(
                    f"Unhandled button on TOOLS & SETTINGS tab: ID:{button_id}, Label:'{button.label}'")

        # --- LLM Inference Tab ---
        elif current_active_tab == TAB_LLM:
            if button_id and button_id.startswith("llm-nav-"):
                # e.g., "llm-nav-llama-cpp" -> "llm-view-llama-cpp"
                view_to_activate = button_id.replace("llm-nav-", "llm-view-")
                self.loguru_logger.debug(f"LLM nav button '{button_id}' pressed. Activating view '{view_to_activate}'.")
                self.llm_active_view = view_to_activate  # Triggers watcher
            else:
                self.loguru_logger.warning(
                    f"Unhandled button on LLM MANAGEMENT tab: ID:{button_id}, Label:'{button.label}'")

        # --- Logging Tab ---
        elif current_active_tab == TAB_LOGS:
            if button_id == "copy-logs-button": await app_lifecycle_handlers.handle_copy_logs_button_pressed(self)
            else: self.loguru_logger.warning(f"Unhandled button on LOGS tab: {button_id}")

        else:
            self.loguru_logger.warning(f"Button '{button_id}' pressed on unhandled/unknown tab '{current_active_tab}' or unhandled button ID.")

    def _get_chat_message_widget_from_button(self, button: Button) -> Optional[ChatMessage]:
        """Helper to find the parent ChatMessage widget from an action button within it."""
        self.loguru_logger.debug(f"_get_chat_message_widget_from_button searching for parent of button ID: {button.id}, Classes: {button.classes}")
        node: Optional[DOMNode] = button.parent
        depth = 0
        max_depth = 5 # Safety break
        while node is not None and depth < max_depth:
            self.loguru_logger.debug(f"  Traversal depth {depth}: current node is {type(node)}, id: {getattr(node, 'id', 'N/A')}, classes: {getattr(node, 'classes', '')}")
            if isinstance(node, ChatMessage):
                self.loguru_logger.debug(f"  Found ChatMessage parent!")
                return node
            node = node.parent
            depth += 1
        if depth >= max_depth:
            self.loguru_logger.warning(f"  _get_chat_message_widget_from_button reached max depth for button: {button.id}")
        else:
            self.loguru_logger.warning(f"  _get_chat_message_widget_from_button could not find parent ChatMessage for button: {button.id}")
        return None

    async def on_text_area_changed(self, event: TextArea.Changed) -> None:
        """Handles text area changes, e.g., for live updates to character data."""
        control_id = event.control.id
        current_active_tab = self.current_tab

        if current_active_tab == TAB_CHAT and control_id and control_id.startswith("chat-character-"):
            # Ensure it's one of the actual attribute TextAreas, not something else
            if control_id in [
                "chat-character-description-edit",
                "chat-character-personality-edit",
                "chat-character-scenario-edit",
                "chat-character-system-prompt-edit",
                "chat-character-first-message-edit"
            ]:
                await chat_handlers.handle_chat_character_attribute_changed(self, event)

    async def on_input_changed(self, event: Input.Changed) -> None:
        input_id = event.input.id
        current_active_tab = self.current_tab
        # --- Chat Sidebar Prompt Search ---
        if input_id == "chat-prompt-search-input" and current_active_tab == TAB_CHAT:
            await chat_handlers.handle_chat_sidebar_prompt_search_input_changed(self, event.value)
        # --- Notes Search ---
        elif input_id == "notes-search-input" and current_active_tab == TAB_NOTES:
            await notes_handlers.handle_notes_search_input_changed(self, event.value)
        # --- Chat Sidebar Conversation Search ---
        elif input_id == "chat-conversation-search-bar" and current_active_tab == TAB_CHAT:
            await chat_handlers.handle_chat_conversation_search_bar_changed(self, event.value)
        elif input_id == "conv-char-search-input" and current_active_tab == TAB_CCP:
            await ccp_handlers.handle_ccp_conversation_search_input_changed(self, event.value)
<<<<<<< Updated upstream
        elif input_id == "chat-sidebar-prompt-search-input" and current_active_tab == TAB_CHAT:
            await chat_handlers.handle_chat_sidebar_prompt_search_input_changed(self, event.value)
        elif input_id == "chat-sidebar-prompt-keyword-filter-input" and current_active_tab == TAB_CHAT:
            await chat_handlers.handle_chat_sidebar_prompt_keyword_filter_input_changed(self, event.value)
=======
        # --- CCP Prompt Search ---
>>>>>>> Stashed changes
        elif input_id == "ccp-prompt-search-input" and current_active_tab == TAB_CCP:
            await ccp_handlers.handle_ccp_prompt_search_input_changed(self, event.value)
        elif input_id == "chat-prompt-search-input" and current_active_tab == TAB_CHAT: # New condition
            if self._chat_sidebar_prompt_search_timer: # Use the new timer variable
                self._chat_sidebar_prompt_search_timer.stop()
            self._chat_sidebar_prompt_search_timer = self.set_timer(
                0.5,
                lambda: chat_handlers.handle_chat_sidebar_prompt_search_changed(self, event.value.strip())
            )
        elif input_id == "chat-character-search-input" and current_active_tab == TAB_CHAT:
            # No debouncer here, direct call as per existing handler
            await chat_handlers.handle_chat_character_search_input_changed(self, event)
        elif input_id == "chat-character-name-edit" and current_active_tab == TAB_CHAT:
            await chat_handlers.handle_chat_character_attribute_changed(self, event)
        # Add more specific input handlers if needed, e.g., for title inputs if they need live validation/reaction

    async def on_list_view_selected(self, event: ListView.Selected) -> None:
        list_view_id = event.list_view.id
        current_active_tab = self.current_tab
        item_details = f"Item prompt_id: {getattr(event.item, 'prompt_id', 'N/A')}, Item prompt_uuid: {getattr(event.item, 'prompt_uuid', 'N/A')}"
        self.loguru_logger.info(
            f"ListView.Selected: list_view_id='{list_view_id}', current_tab='{current_active_tab}', {item_details}"
        )

        if list_view_id == "notes-list-view" and current_active_tab == TAB_NOTES:
            self.loguru_logger.debug("Dispatching to notes_handlers.handle_notes_list_view_selected")
            await notes_handlers.handle_notes_list_view_selected(self, list_view_id, event.item)
        elif list_view_id == "ccp-prompts-listview" and current_active_tab == TAB_CCP:
            self.loguru_logger.debug("Dispatching to ccp_handlers.handle_ccp_prompts_list_view_selected")
            await ccp_handlers.handle_ccp_prompts_list_view_selected(self, list_view_id, event.item)
        elif list_view_id == "chat-sidebar-prompts-listview" and current_active_tab == TAB_CHAT:
            self.loguru_logger.debug("Dispatching to chat_handlers.handle_chat_sidebar_prompts_list_view_selected")
            await ccp_handlers.handle_ccp_prompts_list_view_selected(self, list_view_id, event.item)
        # Note: chat-conversation-search-results-list and conv-char-search-results-list selections
        # are typically handled by their respective "Load Selected" buttons rather than direct on_list_view_selected.
        else:
            self.loguru_logger.warning(
            f"No specific handler for ListView.Selected from list_view_id='{list_view_id}' on tab='{current_active_tab}'")

    async def on_checkbox_changed(self, event: Checkbox.Changed) -> None:
        checkbox_id = event.checkbox.id
        current_active_tab = self.current_tab

        if checkbox_id.startswith("chat-conversation-search-") and current_active_tab == TAB_CHAT:
            await chat_handlers.handle_chat_search_checkbox_changed(self, checkbox_id, event.value)
        # Add handlers for checkboxes in other tabs if any

    async def on_select_changed(self, event: Select.Changed) -> None:
        """Handles changes in Select widgets if specific actions are needed beyond watchers."""
        select_id = event.select.id
        current_active_tab = self.current_tab

        if select_id == "conv-char-character-select" and current_active_tab == TAB_CCP:
            await ccp_handlers.handle_ccp_character_select_changed(self, event.value)

        current_active_tab = self.current_tab

        if select_id == "conv-char-character-select" and current_active_tab == TAB_CCP:
            await ccp_handlers.handle_ccp_character_select_changed(self, event.value)
        elif select_id == "tldw-api-auth-method" and current_active_tab == TAB_INGEST:
            await ingest_events.handle_tldw_api_auth_method_changed(self, str(event.value))
        elif select_id == "tldw-api-media-type" and current_active_tab == TAB_INGEST:
            await ingest_events.handle_tldw_api_media_type_changed(self, str(event.value))

    async def on_worker_state_changed(self, event: Worker.StateChanged) -> None:
        # Delegate all worker state changes to the central handler
        await worker_handlers.handle_api_call_worker_state_changed(self, event)

    # --- Helper methods that remain in app.py (mostly for UI orchestration or complex state) ---
    def _safe_float(self, value: str, default: float, name: str) -> float:
        return safe_float(value, default, name) # Delegate to imported helper

    def _safe_int(self, value: str, default: Optional[int], name: str) -> Optional[int]:
        return safe_int(value, default, name) # Delegate to imported helper

    def _get_api_name(self, provider: str, endpoints: dict) -> Optional[str]:
        if not self._ui_ready:
            return None
        provider_key_map = { "llama_cpp": "llama_cpp", "Ollama": "Ollama", "Oobabooga": "Oobabooga", "koboldcpp": "koboldcpp", "vllm": "vllm", "Custom": "Custom", "Custom-2": "Custom_2", }
        endpoint_key = provider_key_map.get(provider)
        if endpoint_key:
            url = endpoints.get(endpoint_key)
            if url: return url
            else: logging.warning(f"URL key '{endpoint_key}' for provider '{provider}' missing in config [api_endpoints].")
        return None

    # --- Watchers for chat sidebar prompt display ---
    def watch_chat_sidebar_selected_prompt_system(self, new_system_prompt: Optional[str]) -> None:
        try:
            self.query_one("#chat-sidebar-prompt-system-display", TextArea).load_text(new_system_prompt or "")
        except QueryError:
            self.loguru_logger.error("Chat sidebar system prompt display area not found.")

    def watch_chat_sidebar_selected_prompt_user(self, new_user_prompt: Optional[str]) -> None:
        try:
            self.query_one("#chat-sidebar-prompt-user-display", TextArea).load_text(new_user_prompt or "")
        except QueryError:
            self.loguru_logger.error("Chat sidebar user prompt display area not found.")

    def _clear_chat_sidebar_prompt_display(self) -> None:
        """Clears the prompt display TextAreas in the chat sidebar."""
        self.loguru_logger.debug("Clearing chat sidebar prompt display areas.")
        self.chat_sidebar_selected_prompt_id = None
        self.chat_sidebar_selected_prompt_system = None # Triggers watcher to clear TextArea
        self.chat_sidebar_selected_prompt_user = None   # Triggers watcher to clear TextArea
        # Also clear the list and search inputs if desired when clearing display
        try:
            self.query_one("#chat-sidebar-prompts-listview", ListView).clear()
        except QueryError:
            pass # If not found, it's fine


    def watch_chat_api_provider_value(self, new_value: Optional[str]) -> None:
        if not hasattr(self, "app") or not self.app:  # Check if app is ready
            return
        if not self._ui_ready:
            return
        self.loguru_logger.debug(f"Watcher: chat_api_provider_value changed to {new_value}")
        if new_value is None or new_value == Select.BLANK:
            self._update_model_select(TAB_CHAT, [])
            return
        models = self.providers_models.get(new_value, [])
        self._update_model_select(TAB_CHAT, models)

    def watch_ccp_api_provider_value(self, new_value: Optional[str]) -> None: # Renamed from watch_character_...
        if not hasattr(self, "app") or not self.app:  # Check if app is ready
            return
        if not self._ui_ready:
            return
        self.loguru_logger.debug(f"Watcher: ccp_api_provider_value changed to {new_value}")
        if new_value is None or new_value == Select.BLANK:
            self._update_model_select(TAB_CCP, [])
            return
        models = self.providers_models.get(new_value, [])
        self._update_model_select(TAB_CCP, models)


    def _update_model_select(self, id_prefix: str, models: list[str]) -> None:
        if not self._ui_ready:  # Add guard
            return
        model_select_id = f"#{id_prefix}-api-model"
        try:
            model_select = self.query_one(model_select_id, Select)
            new_model_options = [(model, model) for model in models]
            # Store current value if it's valid for new options, otherwise try default
            current_value = model_select.value
            model_select.set_options(new_model_options) # This might clear the value

            if current_value in models:
                model_select.value = current_value
            elif models:
                model_select.value = models[0] # Default to first if old value invalid
            else:
                model_select.value = Select.BLANK # No models, ensure blank

            model_select.prompt = "Select Model..." if models else "No models available"
        except QueryError:
            logging.error(f"Helper ERROR: Cannot find model select '{model_select_id}'")
        except Exception as e_set_options:
             logging.error(f"Helper ERROR setting options/value for {model_select_id}: {e_set_options}")


    async def _populate_chat_conversation_character_filter_select(self) -> None:
        """Populates the character filter select in the Chat tab's conversation search."""
        # ... (Keep original implementation as is) ...
        logging.info("Attempting to populate #chat-conversation-search-character-filter-select.")
        if not self.notes_service:
            logging.error("Notes service not available for char filter select (Chat Tab).")
            # Optionally update the select to show an error state
            try:
                char_filter_select_err = self.query_one("#chat-conversation-search-character-filter-select", Select)
                char_filter_select_err.set_options([("Service Offline", Select.BLANK)])
            except QueryError: pass
            return
        try:
            db = self.notes_service._get_db(self.notes_user_id)
            character_cards = db.list_character_cards(limit=1000)
            options = [(char['name'], char['id']) for char in character_cards if char.get('name') and char.get('id')]

            char_filter_select = self.query_one("#chat-conversation-search-character-filter-select", Select)
            char_filter_select.set_options(options if options else [("No characters", Select.BLANK)])
            # Default to BLANK, user must explicitly choose or use "All Characters" checkbox
            char_filter_select.value = Select.BLANK
            logging.info(f"Populated #chat-conversation-search-character-filter-select with {len(options)} chars.")
        except QueryError as e_q:
            logging.error(f"Failed to find #chat-conversation-search-character-filter-select: {e_q}", exc_info=True)
        except CharactersRAGDBError as e_db: # Catch specific DB error
            logging.error(f"DB error populating char filter select (Chat Tab): {e_db}", exc_info=True)
        except Exception as e_unexp:
            logging.error(f"Unexpected error populating char filter select (Chat Tab): {e_unexp}", exc_info=True)

    def chat_wrapper(self, **kwargs: Any) -> Any:
        """
        Delegates to the actual worker target function in worker_events.py.
        This method is called by app.run_worker.
        """
        # All necessary parameters (message, history, api_endpoint, model, etc.)
        # are passed via kwargs from the calling event handler (e.g., handle_chat_send_button_pressed).
        return worker_events.chat_wrapper_function(self, **kwargs) # Pass self as 'app_instance'

# --- Main execution block ---
if __name__ == "__main__":
    # Ensure config file exists (create default if missing)
    try:
        if not DEFAULT_CONFIG_PATH.exists():
            logging.info(f"Config file not found at {DEFAULT_CONFIG_PATH}, creating default.")
            DEFAULT_CONFIG_PATH.parent.mkdir(parents=True, exist_ok=True)
            with open(DEFAULT_CONFIG_PATH, "w", encoding='utf-8') as f:
                f.write(CONFIG_TOML_CONTENT)
    except Exception as e_cfg_main:
        logging.error(f"Could not ensure creation of default config file: {e_cfg_main}", exc_info=True)

    # --- Emoji Check ---
    emoji_is_supported = supports_emoji() # Call it once
    loguru_logger.info(f"Terminal emoji support detected: {emoji_is_supported}")
    loguru_logger.info(f"Using brain: {get_char(EMOJI_TITLE_BRAIN, FALLBACK_TITLE_BRAIN)}")
    loguru_logger.info("-" * 30)

    # --- CSS File Handling ---
    try:
        from .Constants import css_content
        css_dir = Path(__file__).parent / "css"
        css_dir.mkdir(exist_ok=True)
        css_file_path = css_dir / "tldw_cli.tcss"
        if not css_file_path.exists():
            with open(css_file_path, "w", encoding='utf-8') as f:
                f.write(css_content)
            logging.info(f"Created default CSS file: {css_file_path}")
    except Exception as e_css_main:
        logging.error(f"Error handling CSS file: {e_css_main}", exc_info=True)

    app_instance = TldwCli() # Create instance
    try:
        app_instance.run()
    except Exception as e:
        loguru_logger.exception("--- CRITICAL ERROR DURING app.run() ---")
        traceback.print_exc()  # Make sure traceback prints
    finally:
        # This might run even if app exits early internally in run()
        loguru_logger.info("--- FINALLY block after app.run() ---")

    loguru_logger.info("--- AFTER app.run() call (if not crashed hard) ---")

#
# End of app.py
#######################################################################################################################<|MERGE_RESOLUTION|>--- conflicted
+++ resolved
@@ -36,7 +36,8 @@
 from tldw_chatbook.Logging_Config import RichLogHandler
 from tldw_chatbook.Prompt_Management import Prompts_Interop as prompts_interop
 from tldw_chatbook.Utils.Emoji_Handling import get_char, EMOJI_TITLE_BRAIN, FALLBACK_TITLE_BRAIN, EMOJI_TITLE_NOTE, \
-    FALLBACK_TITLE_NOTE, EMOJI_TITLE_SEARCH, FALLBACK_TITLE_SEARCH, supports_emoji
+    FALLBACK_TITLE_NOTE, EMOJI_TITLE_SEARCH, FALLBACK_TITLE_SEARCH, EMOJI_SIDEBAR_TOGGLE, FALLBACK_SIDEBAR_TOGGLE, \
+    EMOJI_SEND, FALLBACK_SEND, EMOJI_CHARACTER_ICON, FALLBACK_CHARACTER_ICON, supports_emoji
 from tldw_chatbook.Utils.Utils import safe_float, safe_int
 from .config import (
     CONFIG_TOML_CONTENT,
@@ -48,18 +49,21 @@
     API_MODELS_BY_PROVIDER,
     LOCAL_PROVIDERS, get_chachanotes_db_path, settings
 )
+from .Screens.Stats_screen import StatsScreen
 from .Event_Handlers import (
     app_lifecycle as app_lifecycle_handlers,
     tab_events as tab_handlers,
+    sidebar_events as sidebar_handlers,
     chat_events as chat_handlers,
     conv_char_events as ccp_handlers,
-    media_events as media_handlers,
     notes_events as notes_handlers,
     worker_events as worker_handlers, worker_events, ingest_events,
 )
 from .Notes.Notes_Library import NotesInteropService
 from .DB.ChaChaNotes_DB import CharactersRAGDBError, ConflictError
 from .Widgets.chat_message import ChatMessage
+from .Widgets.settings_sidebar import create_settings_sidebar
+from .Widgets.character_sidebar import create_character_sidebar  # Import for character sidebar
 from .Widgets.notes_sidebar_left import NotesSidebarLeft
 from .Widgets.notes_sidebar_right import NotesSidebarRight
 from .Widgets.titlebar import TitleBar
@@ -285,17 +289,10 @@
     _initial_llm_view: Optional[str] = "llm-view-llama-cpp"
 
     # De-Bouncers
-    _chat_sidebar_prompt_search_timer: Optional[Timer] = None
     _conv_char_search_timer: Optional[Timer] = None
     _conversation_search_timer: Optional[Timer] = None
     _notes_search_timer: Optional[Timer] = None
-<<<<<<< HEAD
-    _chat_sidebar_prompt_search_timer: Optional[Timer] = None
-    _chat_sidebar_prompt_keyword_filter_timer: Optional[Timer] = None
-
-=======
     _chat_sidebar_prompt_search_timer: Optional[Timer] = None # New timer
->>>>>>> ae5c1c67
 
     # Make API_IMPORTS_SUCCESSFUL accessible if needed by old methods or directly
     API_IMPORTS_SUCCESSFUL = API_IMPORTS_SUCCESSFUL
@@ -347,8 +344,6 @@
         logger.info(f"Base directory to be passed to NotesInteropService: {actual_base_directory_for_service}")
 
         try:
-            # 4. Instantiate NotesInteropService, passing the PARENT directory
-            #    AND the pre-initialized global DB instance.
             self.notes_service = NotesInteropService(
                 base_db_directory=actual_base_directory_for_service,
                 api_client_id="tldw_tui_client_v1",  # Consistent client ID
@@ -637,6 +632,7 @@
     def compose(self) -> ComposeResult:
         logging.debug("App composing UI...")
         yield Header()
+        # Set up the main title bar with a static title
         yield TitleBar()
 
         # Use new TabBar widget
@@ -670,7 +666,7 @@
 
     ############################################################
     #
-    # Code that builds the content area of the app aka the main UI. - ORDERING OF BUTTONS
+    # Code that builds the content area of the app aka the main UI.
     #
     ###########################################################
     def compose_content_area(self) -> ComposeResult:
@@ -680,7 +676,7 @@
 
         # This parent container is crucial
         with Container(id="content"):
-<<<<<<< HEAD
+            composed_window_ids = set()
             #######################################
             # --- Chat Window ---
             ######################################
@@ -869,6 +865,15 @@
             # ---- Search Tab ---
             ######################################
 
+            def _yield_and_track(window_instance, tab_constant_val, actual_window_id_val):
+                nonlocal composed_window_ids
+                if self._initial_tab_value != tab_constant_val:
+                    window_instance.styles.display = "none"
+                else:
+                    window_instance.styles.display = "block"
+                yield window_instance
+                composed_window_ids.add(actual_window_id_val)
+                self.loguru_logger.debug(f"Yielded {window_instance.__class__.__name__}, ID: {actual_window_id_val}, Display: {window_instance.styles.display}")
             ######################################
             # --- Ingest Content Window ---
             ######################################
@@ -876,84 +881,26 @@
             if self._initial_tab_value != TAB_INGEST:
                 ingest_window.styles.display = "none"
 
-            with ingest_window:  # Main container for Ingest tab, layout horizontal
-                # Left Navigation Pane for Ingest
-                with VerticalScroll(id="ingest-nav-pane",
-                                    classes="ingest-nav-pane"):  # New class for distinct styling if needed
-                    yield Static("Ingestion Methods", classes="sidebar-title")
-                    yield Button("Ingest Prompts", id="ingest-nav-prompts", classes="ingest-nav-button")
-                    yield Button("Ingest Characters", id="ingest-nav-characters", classes="ingest-nav-button")
-                    yield Button("Ingest Media", id="ingest-nav-media", classes="ingest-nav-button")
-                    yield Button("Ingest Notes", id="ingest-nav-notes", classes="ingest-nav-button")
-                    yield Button("Ingest Media via tldw", id="ingest-nav-tldw", classes="ingest-nav-button")
-                    # Add more navigation buttons as needed
-
-                # Right Content Pane for Ingest
-                with Container(id="ingest-content-pane", classes="ingest-content-pane"):  # New class
-                    # Define placeholder containers for each view
-                    yield Container(
-                        Static("Prompt Ingestion Area - Content Coming Soon!"),
-                        id="ingest-view-prompts",  # Match button ID suffix
-                        classes="ingest-view-area",  # Common class for view areas
-                    )
-                    yield Container(
-                        Static("Character Ingestion Area - Content Coming Soon!"),
-                        id="ingest-view-characters",
-                        classes="ingest-view-area",
-                    )
-                    yield Container(
-                        Static("Media Ingestion Area - Content Coming Soon!"),
-                        id="ingest-view-media",
-                        classes="ingest-view-area",
-                    )
-                    yield Container(
-                        Static("Note Ingestion Area - Content Coming Soon!"),
-                        id="ingest-view-notes",
-                        classes="ingest-view-area",
-                    )
-
-            ######################################
-            # --- Tools & Settings Window ---
-            ######################################
-            tools_settings_window = Container(id=f"{TAB_TOOLS_SETTINGS}-window", classes="window")
-            if self._initial_tab_value != TAB_TOOLS_SETTINGS:
-                tools_settings_window.styles.display = "none"
-
-            with tools_settings_window:  # Main container for this tab, layout horizontal
-                # Left Navigation Pane for Tools & Settings
-                with VerticalScroll(id="tools-settings-nav-pane", classes="tools-nav-pane"):
-                    yield Static("Navigation", classes="sidebar-title")  # Optional title for nav
-                    # Example buttons - replace with your actual tool/setting sections
-                    yield Button("General Settings", id="ts-nav-general-settings", classes="ts-nav-button")
-                    yield Button("API Keys", id="ts-nav-api-keys", classes="ts-nav-button")
-                    yield Button("Database Tools", id="ts-nav-db-tools", classes="ts-nav-button")
-                    yield Button("Appearance", id="ts-nav-appearance", classes="ts-nav-button")
-                    # Add more navigation buttons as needed
-
-                # Right Content Pane for Tools & Settings
-                with Container(id="tools-settings-content-pane", classes="tools-content-pane"):
-                    # Define placeholder containers for each view, initially hidden by default
-                    # Their display will be controlled by the 'tools_settings_active_view' watcher.
-                    yield Container(
-                        Static("General Settings Area - Content Coming Soon!"),
-                        id="ts-view-general-settings",  # Match button ID suffix
-                        classes="ts-view-area",
-                    )
-                    yield Container(
-                        Static("API Keys Management Area - Content Coming Soon!"),
-                        id="ts-view-api-keys",
-                        classes="ts-view-area",
-                    )
-                    yield Container(
-                        Static("Database Tools Area - Content Coming Soon!"),
-                        id="ts-view-db-tools",
-                        classes="ts-view-area",
-                    )
-                    yield Container(
-                        Static("Appearance Settings Area - Content Coming Soon!"),
-                        id="ts-view-appearance",
-                        classes="ts-view-area",
-                    )
+            self.loguru_logger.debug("Instantiating and yielding concrete tab windows...")
+
+            yield from _yield_and_track(ChatWindow(self, id="chat-window", classes="window"), TAB_CHAT, "chat-window")
+            yield from _yield_and_track(CCPWindow(self, id="conversations_characters_prompts-window", classes="window"), TAB_CCP, "conversations_characters_prompts-window")
+            yield from _yield_and_track(NotesWindow(self, id="notes-window", classes="window"), TAB_NOTES, "notes-window")
+            yield from _yield_and_track(IngestWindow(self, id="ingest-window", classes="window"), TAB_INGEST, "ingest-window")
+            yield from _yield_and_track(ToolsSettingsWindow(self, id="tools_settings-window", classes="window"), TAB_TOOLS_SETTINGS, "tools_settings-window")
+            yield from _yield_and_track(LLMManagementWindow(self, id="llm_management-window", classes="window"), TAB_LLM, "llm_management-window")
+            yield from _yield_and_track(LogsWindow(self, id="logs-window", classes="window"), TAB_LOGS, "logs-window")
+            yield from _yield_and_track(StatsWindow(self, id="stats-window", classes="window"), TAB_STATS, "stats-window")
+
+            # --- Pass fetched media types to MediaWindow ---
+            media_window_instance = MediaWindow(self, id="media-window", classes="window")
+            media_window_instance.media_types_from_db = self._media_types_for_ui # Set before compose
+            yield from _yield_and_track(media_window_instance, TAB_MEDIA, "media-window")
+            # --- End MediaWindow with passed types ---
+
+            yield from _yield_and_track(SearchWindow(self, id="search-window", classes="window"), TAB_SEARCH, "search-window")
+
+            self.loguru_logger.info(f"Finished yielding concrete windows. Composed IDs: {composed_window_ids}")
 
             ######################################
             # --- LLM Management Window ---
@@ -961,7 +908,32 @@
             llm_window = Container(id=f"{TAB_LLM}-window", classes="window")
             if self._initial_tab_value != TAB_LLM:
                 llm_window.styles.display = "none"
-
+            self.loguru_logger.info(f"Starting placeholder loop. ALL_TABS: {ALL_TABS}")
+            unique_tab_constants = set(ALL_TABS)
+            self.loguru_logger.info(f"Unique tab constants for placeholder loop: {unique_tab_constants}")
+            self.loguru_logger.info(f"Current composed_window_ids: {composed_window_ids}")
+
+            for tab_constant_for_placeholder in unique_tab_constants:
+                target_window_id = "llm_management-window" if tab_constant_for_placeholder == TAB_LLM else f"{tab_constant_for_placeholder}-window"
+                self.loguru_logger.debug(f"Placeholder Loop: tab_const='{tab_constant_for_placeholder}', target_id='{target_window_id}'")
+                if target_window_id not in composed_window_ids:
+                    self.loguru_logger.info(f"  --> CREATING placeholder for '{tab_constant_for_placeholder}' (ID '{target_window_id}') as it's not in composed_window_ids.")
+                    placeholder_container = Container(id=target_window_id, classes="window placeholder-window")
+                    if self._initial_tab_value != tab_constant_for_placeholder:
+                        placeholder_container.styles.display = "none"
+                    else:
+                        placeholder_container.styles.display = "block"
+                    with placeholder_container:
+                        yield Static(f"{tab_constant_for_placeholder.replace('_', ' ').capitalize()} Window Placeholder")
+                        yield Button("Coming Soon...", id=f"ph-btn-{tab_constant_for_placeholder}", disabled=True)
+                    yield placeholder_container
+                    composed_window_ids.add(target_window_id)
+                    self.loguru_logger.debug(f"  --> Yielded and added placeholder '{target_window_id}'. composed_window_ids: {composed_window_ids}")
+                else:
+                    self.loguru_logger.debug(f"  --> SKIPPING placeholder for '{target_window_id}', already in composed_window_ids.")
+            self._ui_ready = True
+            self.loguru_logger.info(f"--- FINISHED COMPOSE CONTENT AREA --- Final composed IDs: {composed_window_ids}")
+            self.loguru_logger.info("UI composition completed - watchers enabled")
             with llm_window:  # Main container for LLM tab, layout horizontal
                 # Left Navigation Pane for LLM
                 with VerticalScroll(id="llm-nav-pane", classes="llm-nav-pane"):  # New class
@@ -1028,67 +1000,6 @@
                     with Container(id=f"{tab_id_placeholder}-window", classes="window placeholder-window"):
                         yield Static(f"{tab_id_placeholder.replace('_', ' ').capitalize()} Window Placeholder")
                         yield Button("Coming Soon", id=f"{tab_id_placeholder}-placeholder-button", disabled=True)
-=======
-            composed_window_ids = set()
-
-            def _yield_and_track(window_instance, tab_constant_val, actual_window_id_val):
-                nonlocal composed_window_ids
-                if self._initial_tab_value != tab_constant_val:
-                    window_instance.styles.display = "none"
-                else:
-                    window_instance.styles.display = "block"
-                yield window_instance
-                composed_window_ids.add(actual_window_id_val)
-                self.loguru_logger.debug(f"Yielded {window_instance.__class__.__name__}, ID: {actual_window_id_val}, Display: {window_instance.styles.display}")
-
-            self.loguru_logger.debug("Instantiating and yielding concrete tab windows...")
-
-            yield from _yield_and_track(ChatWindow(self, id="chat-window", classes="window"), TAB_CHAT, "chat-window")
-            yield from _yield_and_track(CCPWindow(self, id="conversations_characters_prompts-window", classes="window"), TAB_CCP, "conversations_characters_prompts-window")
-            yield from _yield_and_track(NotesWindow(self, id="notes-window", classes="window"), TAB_NOTES, "notes-window")
-            yield from _yield_and_track(IngestWindow(self, id="ingest-window", classes="window"), TAB_INGEST, "ingest-window")
-            yield from _yield_and_track(ToolsSettingsWindow(self, id="tools_settings-window", classes="window"), TAB_TOOLS_SETTINGS, "tools_settings-window")
-            yield from _yield_and_track(LLMManagementWindow(self, id="llm_management-window", classes="window"), TAB_LLM, "llm_management-window")
-            yield from _yield_and_track(LogsWindow(self, id="logs-window", classes="window"), TAB_LOGS, "logs-window")
-            yield from _yield_and_track(StatsWindow(self, id="stats-window", classes="window"), TAB_STATS, "stats-window")
-
-            # --- Pass fetched media types to MediaWindow ---
-            media_window_instance = MediaWindow(self, id="media-window", classes="window")
-            media_window_instance.media_types_from_db = self._media_types_for_ui # Set before compose
-            yield from _yield_and_track(media_window_instance, TAB_MEDIA, "media-window")
-            # --- End MediaWindow with passed types ---
-
-            yield from _yield_and_track(SearchWindow(self, id="search-window", classes="window"), TAB_SEARCH, "search-window")
-
-            self.loguru_logger.info(f"Finished yielding concrete windows. Composed IDs: {composed_window_ids}")
-
-            self.loguru_logger.info(f"Starting placeholder loop. ALL_TABS: {ALL_TABS}")
-            unique_tab_constants = set(ALL_TABS)
-            self.loguru_logger.info(f"Unique tab constants for placeholder loop: {unique_tab_constants}")
-            self.loguru_logger.info(f"Current composed_window_ids: {composed_window_ids}")
-
-            for tab_constant_for_placeholder in unique_tab_constants:
-                target_window_id = "llm_management-window" if tab_constant_for_placeholder == TAB_LLM else f"{tab_constant_for_placeholder}-window"
-                self.loguru_logger.debug(f"Placeholder Loop: tab_const='{tab_constant_for_placeholder}', target_id='{target_window_id}'")
-                if target_window_id not in composed_window_ids:
-                    self.loguru_logger.info(f"  --> CREATING placeholder for '{tab_constant_for_placeholder}' (ID '{target_window_id}') as it's not in composed_window_ids.")
-                    placeholder_container = Container(id=target_window_id, classes="window placeholder-window")
-                    if self._initial_tab_value != tab_constant_for_placeholder:
-                        placeholder_container.styles.display = "none"
-                    else:
-                        placeholder_container.styles.display = "block"
-                    with placeholder_container:
-                        yield Static(f"{tab_constant_for_placeholder.replace('_', ' ').capitalize()} Window Placeholder")
-                        yield Button("Coming Soon...", id=f"ph-btn-{tab_constant_for_placeholder}", disabled=True)
-                    yield placeholder_container
-                    composed_window_ids.add(target_window_id)
-                    self.loguru_logger.debug(f"  --> Yielded and added placeholder '{target_window_id}'. composed_window_ids: {composed_window_ids}")
-                else:
-                    self.loguru_logger.debug(f"  --> SKIPPING placeholder for '{target_window_id}', already in composed_window_ids.")
-            self._ui_ready = True
-            self.loguru_logger.info(f"--- FINISHED COMPOSE CONTENT AREA --- Final composed IDs: {composed_window_ids}")
-            self.loguru_logger.info("UI composition completed - watchers enabled")
->>>>>>> ae5c1c67
 
     # --- Watcher for CCP Active View ---
     def watch_ccp_active_view(self, old_view: Optional[str], new_view: str) -> None:
@@ -1100,15 +1011,12 @@
             conversation_messages_view = self.query_one("#ccp-conversation-messages-view")
             prompt_editor_view = self.query_one("#ccp-prompt-editor-view")
 
-<<<<<<< HEAD
+            # REMOVE or COMMENT OUT the query for llm_settings_container_right:
+            # llm_settings_container_right = self.query_one("#ccp-right-pane-llm-settings-container")
+            # conv_details_collapsible_right = self.query_one("#ccp-conversation-details-collapsible", Collapsible) # Keep if you manipulate its collapsed state
             # Right pane elements
             conv_details_collapsible_right = self.query_one("#ccp-conversation-details-collapsible", Collapsible)
             prompt_details_collapsible_right = self.query_one("#ccp-prompt-details-collapsible", Collapsible)
-=======
-            # REMOVE or COMMENT OUT the query for llm_settings_container_right:
-            # llm_settings_container_right = self.query_one("#ccp-right-pane-llm-settings-container")
-            # conv_details_collapsible_right = self.query_one("#ccp-conversation-details-collapsible", Collapsible) # Keep if you manipulate its collapsed state
->>>>>>> ae5c1c67
 
             if new_view == "prompt_editor_view":
                 # Center Pane: Show Prompt Editor, Hide Conversation Messages
@@ -1117,17 +1025,14 @@
                 # LLM settings container is gone, no need to hide it.
                 # llm_settings_container_right.display = False
 
-<<<<<<< HEAD
-                # Right Pane: Hide LLM Settings, Keep Conversation Details (can be collapsed)
-                conv_details_collapsible_right.display = True  # Ensure it's displayed
-
-                conv_details_collapsible_right.collapsed = True  # Collapse conversation details
-                prompt_details_collapsible_right.collapsed = False  # Expand prompt details
-=======
                 # Optionally, manage collapsed state of other sidebars
                 self.query_one("#ccp-conversation-details-collapsible", Collapsible).collapsed = True
                 self.query_one("#ccp-prompt-details-collapsible", Collapsible).collapsed = False
->>>>>>> ae5c1c67
+                # Right Pane: Hide LLM Settings, Keep Conversation Details (can be collapsed)
+                conv_details_collapsible_right.display = True  # Ensure it's displayed
+
+                conv_details_collapsible_right.collapsed = True  # Collapse conversation details
+                prompt_details_collapsible_right.collapsed = False  # Expand prompt details
 
                 # Focus an element in prompt editor
                 try:
@@ -1144,15 +1049,6 @@
                 self.query_one("#ccp-conversation-details-collapsible", Collapsible).collapsed = False
                 self.query_one("#ccp-prompt-details-collapsible", Collapsible).collapsed = True
 
-<<<<<<< HEAD
-                # Right Pane: Show LLM Settings, Show and Expand Conversation Details
-                conv_details_collapsible_right.display = True
-                conv_details_collapsible_right.collapsed = False  # Expand when viewing conversation
-                prompt_details_collapsible_right.collapsed = True  # Collapse prompt details
-
-                # Potentially focus conversation search or title in the left/right pane
-=======
->>>>>>> ae5c1c67
                 try:
                     # If a conversation is loaded, maybe focus its title in right pane
                     if self.current_conv_char_tab_conversation_id:
@@ -1164,18 +1060,11 @@
             else:  # Default or unknown view (treat as conversation_details_view)
                 conversation_messages_view.display = True
                 prompt_editor_view.display = False
-<<<<<<< HEAD
-                conv_details_collapsible_right.display = True
-                conv_details_collapsible_right.collapsed = False
-                prompt_details_collapsible_right.collapsed = True
-=======
                 # llm_settings_container_right.display = True # Default if unknown
->>>>>>> ae5c1c67
                 loguru_logger.warning(
                     f"Unknown ccp_active_view: {new_view}, defaulting to conversation_details_view.")
 
         except QueryError as e:
-            # This might now catch if #ccp-right-pane-llm-settings-container is queried when it doesn't exist
             loguru_logger.exception(f"UI component not found during CCP view switch: {e}")
         except Exception as e_watch:
             loguru_logger.exception(f"Unexpected error in watch_ccp_active_view: {e_watch}")
@@ -1252,7 +1141,7 @@
                                TextArea).text = self.current_prompt_keywords_str
 
                 self.query_one("#ccp-editor-prompt-name-input", Input).focus()  # Focus after loading
-                self.notify(f"Prompt '{self.current_prompt_name}' loaded for editing.", severity="information")
+                self.notify(f"Prompt '{self.current_prompt_name}' loaded for editing.", severity="info")
             else:
                 self.notify(f"Failed to load prompt (ID/UUID: {identifier_to_fetch}).", severity="error")
                 self._clear_prompt_fields()  # Clear editor if load fails
@@ -1263,38 +1152,6 @@
             self._clear_prompt_fields()
             self.current_prompt_id = None  # Reset reactives
 
-<<<<<<< HEAD
-    def _initialize_chat_sidebar_prompt_display(self) -> None:
-        """
-        Resets the chat sidebar's loaded prompt display area to its initial state.
-        Clears reactive variables and ensures the display area is hidden.
-        """
-        self.loguru_logger.debug("Initializing/Resetting chat sidebar prompt display state.")
-
-        # Clear reactive variables that hold the loaded prompt's data
-        self.chat_sidebar_loaded_prompt_id = None
-        self.chat_sidebar_loaded_prompt_title_text = ""
-        self.chat_sidebar_loaded_prompt_system_text = ""
-        self.chat_sidebar_loaded_prompt_user_text = ""
-        self.chat_sidebar_loaded_prompt_keywords_text = ""
-
-        # Set the visibility reactive to False. This will trigger the
-        # watch_chat_sidebar_prompt_display_visible watcher, which in turn
-        # will hide the UI elements and disable copy buttons.
-        self.chat_sidebar_prompt_display_visible = False
-
-        # Optionally, clear the list selection if desired, though loading a new prompt
-        # usually happens after a selection. If you want to clear selection on tab switch
-        # or similar, you could do it here.
-        # try:
-        #     prompt_list_view = self.query_one("#chat-prompt-list-view", ListView)
-        #     prompt_list_view.index = None # Deselects any highlighted item
-        # except QueryError:
-        #     self.loguru_logger.warning("Could not find #chat-prompt-list-view to clear selection during init.")
-        # except Exception as e:
-        #     self.loguru_logger.error(f"Error clearing selection in #chat-prompt-list-view: {e}")
-
-=======
     async def refresh_notes_tab_after_ingest(self) -> None:
         """Called after notes are ingested from the Ingest tab to refresh the Notes tab."""
         self.loguru_logger.info("Refreshing Notes tab data after ingestion.")
@@ -1372,7 +1229,6 @@
     # ############################################
     # --- Ingest Tab Watcher ---
     # ############################################
->>>>>>> ae5c1c67
     def watch_ingest_active_view(self, old_view: Optional[str], new_view: Optional[str]) -> None:
         if not hasattr(self, "app") or not self.app:
             self.loguru_logger.debug("watch_ingest_active_view: App not fully ready.")
@@ -1487,10 +1343,6 @@
 
     # --- LLM Tab Watcher ---
     def watch_llm_active_view(self, old_view: Optional[str], new_view: Optional[str]) -> None:
-        if not hasattr(self, "app") or not self.app:  # Check if app is ready
-            return
-        if not self._ui_ready:
-            return
         self.loguru_logger.debug(f"LLM Management active view changing from '{old_view}' to: '{new_view}'")
 
         try:
@@ -1551,10 +1403,6 @@
 
     def watch_current_chat_is_ephemeral(self, is_ephemeral: bool) -> None:
         self.loguru_logger.debug(f"Chat ephemeral state changed to: {is_ephemeral}")
-        if not hasattr(self, "app") or not self.app:  # Check if app is ready
-            return
-        if not self._ui_ready:
-            return
         try:
             # --- Controls for EPHEMERAL chat actions ---
             save_current_chat_button = self.query_one("#chat-save-current-chat-button", Button)
@@ -1620,7 +1468,18 @@
         try:
             chat_select = self.query_one(f"#{TAB_CHAT}-api-provider", Select)
             self.watch(chat_select, "value", self.update_chat_provider_reactive, init=False)
-            self.loguru_logger.debug(f"Bound chat provider Select ({chat_select.id})")
+            logging.debug(f"Bound chat provider Select ({chat_select.id}) value to update_chat_provider_reactive")
+            loguru_logger.warning(f">>> DEBUG: Bound chat provider Select to reactive update method.")
+        except QueryError:
+            logging.error(f"on_mount: Failed to find chat provider select: #{TAB_CHAT}-api-provider")
+            loguru_logger.debug(f">>> DEBUG: ERROR - Failed to bind chat provider select.")
+        except Exception as e:
+            logging.error(f"on_mount: Error binding chat provider select: {e}", exc_info=True)
+            print(f">>> DEBUG: ERROR - Exception during chat provider select binding: {e}")
+
+        try:
+            ccp_select = self.query_one(f"#{TAB_CCP}-api-provider", Select)
+            self.watch(ccp_select, "value", self.update_ccp_provider_reactive, init=False) # Use renamed reactive updater
         except QueryError:
             self.loguru_logger.error(
                 f"_post_mount_setup: Failed to find chat provider select: #{TAB_CHAT}-api-provider")
@@ -1643,22 +1502,8 @@
         # These also might rely on the main tab windows being fully composed.
         self.call_later(self._populate_chat_conversation_character_filter_select)
         self.call_later(ccp_handlers.populate_ccp_character_select, self)
-        # When switching to CCP tab, and if its prompt editor is active, load prompt details.
-        # This is more complex as it depends on ccp_active_view.
-        # For now, let's assume prompt loading in CCP is handled by selecting from its list or "Create New".
-        # If you want to auto-load a prompt into CCP editor on tab switch, that needs more logic.
         self.call_later(ccp_handlers.populate_ccp_prompts_list_view, self)
 
-<<<<<<< HEAD
-        # Initialize chat sidebar prompts
-        self.call_later(chat_handlers.populate_chat_sidebar_prompts_list, self)  # Initial population
-        self.call_later(
-            self._initialize_chat_sidebar_prompt_display)  # Ensure display area is correctly hidden initially
-
-        # Initial search/list for CCP might also be triggered if it's the default tab
-        if self.current_tab == TAB_CCP:
-            self.call_later(ccp_handlers.perform_ccp_conversation_search, self)
-=======
         # Crucially, set the initial tab *after* bindings and other setup that might depend on queries.
         # The _set_initial_tab will trigger watchers.
         self.call_later(self._set_initial_tab)
@@ -1672,7 +1517,6 @@
         self.current_tab = self._initial_tab_value
         self.loguru_logger.info(f"Initial tab set to: {self.current_tab}")
         self.loguru_logger.info("App _post_mount_setup: Post-mount setup completed.")
->>>>>>> ae5c1c67
 
 
     async def on_shutdown_request(self) -> None:  # Use the imported ShutdownRequest
@@ -1763,25 +1607,11 @@
         # Tab-specific actions on switch
         if new_tab == TAB_CHAT:
             # If chat tab becomes active, maybe re-focus chat input
-            # Also, populate its prompt list
-            self.call_later(chat_handlers.populate_chat_sidebar_prompts_list_view, self)
-            # Clear any previously selected prompt details in the chat sidebar
-            self.call_later(self._clear_chat_sidebar_prompt_display)
             try: self.query_one("#chat-input", TextArea).focus()
             except QueryError: pass
-<<<<<<< HEAD
-            # Populate/refresh chat sidebar prompts list when switching to chat tab
-            self.call_later(chat_handlers.populate_chat_sidebar_prompts_list, self)
-            # Ensure the loaded prompt display is correctly initialized (e.g., hidden if no prompt loaded)
-            # This might be redundant if _initialize_chat_sidebar_prompt_display handles it well,
-            # but explicit reset ensures state consistency when tab is re-entered.
-            if not self.chat_sidebar_loaded_prompt_id:
-                 self.call_later(self._initialize_chat_sidebar_prompt_display)
-=======
             # Add this line to populate prompts when chat tab is opened:
             self.call_later(chat_handlers.handle_chat_sidebar_prompt_search_changed, self, "") # Call with empty search term
             self.call_later(chat_handlers._populate_chat_character_search_list, self) # Populate character list
->>>>>>> ae5c1c67
         elif new_tab == TAB_CCP:
             # Initial population for CCP tab when switched to
             self.call_later(ccp_handlers.populate_ccp_character_select, self)
@@ -1816,67 +1646,6 @@
                     f"Switched to LLM Management tab, activating initial view: {self._initial_llm_view}")
                 self.call_later(setattr, self, 'llm_active_view', self._initial_llm_view)
 
-        # --- Watchers for chat sidebar prompt display ---
-        def watch_chat_sidebar_prompt_display_visible(self, visible: bool) -> None:
-            self.loguru_logger.debug(f"Watcher: chat_sidebar_prompt_display_visible set to {visible}")
-            try:
-                display_area = self.query_one("#chat-loaded-prompt-display-area")
-                copy_system_button = self.query_one("#chat-copy-system-prompt-button", Button)
-                copy_user_button = self.query_one("#chat-copy-user-prompt-button", Button)
-
-                if visible:
-                    display_area.remove_class("hidden")
-                    # Enable copy buttons only if there's text to copy
-                    copy_system_button.disabled = not bool(self.chat_sidebar_loaded_prompt_system_text)
-                    copy_user_button.disabled = not bool(self.chat_sidebar_loaded_prompt_user_text)
-                else:
-                    display_area.add_class("hidden")
-                    copy_system_button.disabled = True
-                    copy_user_button.disabled = True
-            except QueryError as e:
-                self.loguru_logger.error(f"UI component not found in watch_chat_sidebar_prompt_display_visible: {e}")
-            except Exception as e_watch:
-                self.loguru_logger.error(f"Error in watch_chat_sidebar_prompt_display_visible: {e_watch}",
-                                         exc_info=True)
-
-        def watch_chat_sidebar_loaded_prompt_title_text(self, new_title: str) -> None:
-            try:
-                self.query_one("#chat-loaded-prompt-title-static", Static).update(new_title or "N/A")
-            except QueryError:
-                pass
-
-        def watch_chat_sidebar_loaded_prompt_system_text(self, new_system_prompt: str) -> None:
-            try:
-                self.query_one("#chat-loaded-prompt-system-text", TextArea).text = new_system_prompt
-                # Update button disabled state based on new text, only if display area is visible
-                if self.chat_sidebar_prompt_display_visible:
-                    self.query_one("#chat-copy-system-prompt-button", Button).disabled = not bool(new_system_prompt)
-            except QueryError:
-                pass
-
-        def watch_chat_sidebar_loaded_prompt_user_text(self, new_user_prompt: str) -> None:
-            try:
-                self.query_one("#chat-loaded-prompt-user-text", TextArea).text = new_user_prompt
-                if self.chat_sidebar_prompt_display_visible:
-                    self.query_one("#chat-copy-user-prompt-button", Button).disabled = not bool(new_user_prompt)
-            except QueryError:
-                pass
-
-        def watch_chat_sidebar_loaded_prompt_keywords_text(self, new_keywords: str) -> None:
-            try:
-                self.query_one("#chat-loaded-prompt-keywords-static", Static).update(new_keywords or "None")
-            except QueryError:
-                pass
-
-        def _initialize_chat_sidebar_prompt_display(self) -> None:
-            """Ensures the loaded prompt display area is initially hidden and reactives cleared."""
-            self.loguru_logger.debug("Initializing chat sidebar prompt display state.")
-            self.chat_sidebar_loaded_prompt_id = None
-            self.chat_sidebar_loaded_prompt_title_text = ""
-            self.chat_sidebar_loaded_prompt_system_text = ""
-            self.chat_sidebar_loaded_prompt_user_text = ""
-            self.chat_sidebar_loaded_prompt_keywords_text = ""
-            self.chat_sidebar_prompt_display_visible = False  # This will trigger the watcher
 
     # Watchers for sidebar collapsed states (keep as is)
     def watch_chat_sidebar_collapsed(self, collapsed: bool) -> None:
@@ -2483,7 +2252,6 @@
                     f"Button (ID: {button_id}, Label: '{button.label}') identified as part of ChatMessage. Delegating to chat_actions.")
                 await chat_handlers.handle_chat_action_button_pressed(self, button, action_widget)
                 return
-<<<<<<< HEAD
 
             # ---- If not part of a ChatMessage, check for other specific Chat tab buttons by ID ----
             self.loguru_logger.debug(
@@ -2518,7 +2286,6 @@
                     f"Unhandled button on CHAT tab -> ID: {button_id}, "
                     f"Label: '{button.label}', Classes: {button.classes}"
                 )
-=======
             if button_id == "send-chat": await chat_handlers.handle_chat_send_button_pressed(self, TAB_CHAT)
             elif button_id == "chat-new-conversation-button": await chat_handlers.handle_chat_new_conversation_button_pressed(self)
             elif button_id == "chat-new-temp-chat-button": await chat_handlers.handle_chat_new_conversation_button_pressed(self) # Reuses existing handler
@@ -2538,7 +2305,6 @@
             elif button_id == "chat-notes-load-button": self.loguru_logger.debug(f"Button {button_id} handled by @on decorator.")
             elif button_id == "chat-notes-save-button": self.loguru_logger.debug(f"Button {button_id} handled by @on decorator.")
             else: self.loguru_logger.warning(f"Unhandled button on CHAT tab -> ID: {button_id}, Label: '{button.label}'")
->>>>>>> ae5c1c67
 
         elif current_active_tab == TAB_CCP:
             # ---- First, try to identify if it's an action button within a ChatMessage (if CCP tab uses them) ----
@@ -2697,10 +2463,10 @@
         # --- Logging Tab ---
         elif current_active_tab == TAB_LOGS:
             if button_id == "copy-logs-button": await app_lifecycle_handlers.handle_copy_logs_button_pressed(self)
-            else: self.loguru_logger.warning(f"Unhandled button on LOGS tab: {button_id}")
-
+            else:
+                logging.warning(f"Unhandled button on LOGS tab: {button_id}")
         else:
-            self.loguru_logger.warning(f"Button '{button_id}' pressed on unhandled/unknown tab '{current_active_tab}' or unhandled button ID.")
+            self.loguru_logger.warning(f"Button '{button_id}' pressed on unhandled tab '{current_active_tab}' or unhandled button ID.")
 
     def _get_chat_message_widget_from_button(self, button: Button) -> Optional[ChatMessage]:
         """Helper to find the parent ChatMessage widget from an action button within it."""
@@ -2751,14 +2517,6 @@
             await chat_handlers.handle_chat_conversation_search_bar_changed(self, event.value)
         elif input_id == "conv-char-search-input" and current_active_tab == TAB_CCP:
             await ccp_handlers.handle_ccp_conversation_search_input_changed(self, event.value)
-<<<<<<< Updated upstream
-        elif input_id == "chat-sidebar-prompt-search-input" and current_active_tab == TAB_CHAT:
-            await chat_handlers.handle_chat_sidebar_prompt_search_input_changed(self, event.value)
-        elif input_id == "chat-sidebar-prompt-keyword-filter-input" and current_active_tab == TAB_CHAT:
-            await chat_handlers.handle_chat_sidebar_prompt_keyword_filter_input_changed(self, event.value)
-=======
-        # --- CCP Prompt Search ---
->>>>>>> Stashed changes
         elif input_id == "ccp-prompt-search-input" and current_active_tab == TAB_CCP:
             await ccp_handlers.handle_ccp_prompt_search_input_changed(self, event.value)
         elif input_id == "chat-prompt-search-input" and current_active_tab == TAB_CHAT: # New condition
